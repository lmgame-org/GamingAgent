--- conflicted
+++ resolved
@@ -1,25 +1,17 @@
 import os
-<<<<<<< HEAD
 import random
-=======
-
->>>>>>> 70e9f823
 import time
 import functools
 import httpx
 
 from openai import OpenAI
-<<<<<<< HEAD
 from openai import RateLimitError, APITimeoutError, APIConnectionError, APIStatusError, BadRequestError
-=======
->>>>>>> 70e9f823
 import anthropic
 import google.generativeai as genai
 from google.generativeai import types
 from together import Together
 
 import requests
-<<<<<<< HEAD
 import grpc
 
 from typing import Optional, List, Any
@@ -97,14 +89,6 @@
                 raise
     return wrapper
 
-=======
-
-def _sleep_with_backoff(base_delay: int, attempt: int) -> None:
-    delay = base_delay * (2 ** attempt) + random.uniform(0, 1)
-    print(f"Retrying in {delay:.2f}s … (attempt {attempt + 1})")
-    time.sleep(delay)
-
->>>>>>> 70e9f823
 def retry_on_openai_error(func):
     """
     Retry wrapper for OpenAI SDK calls.
@@ -121,7 +105,6 @@
             try:
                 return func(*args, **kwargs)
 
-<<<<<<< HEAD
             # BadRequestError should NOT be retried - it indicates invalid request
             except BadRequestError as e:
                 print(f"OpenAI BadRequestError (not retrying): {e}")
@@ -130,11 +113,6 @@
             # transient issues worth retrying
             except (RateLimitError, APITimeoutError, APIConnectionError,
                     httpx.RemoteProtocolError) as e:
-=======
-            # transient issues worth retrying
-            except (RateLimitError, APITimeoutError, APIConnectionError,
-                    httpx.RemoteProtocolError, BadRequestError) as e:
->>>>>>> 70e9f823
                 if attempt < max_retries - 1:
                     print(f"OpenAI transient error: {e}")
                     _sleep_with_backoff(base_delay, attempt)
@@ -153,6 +131,8 @@
 
 def retry_on_overload(func):
     """
+    A decorator to retry a function call on anthropic.APIStatusError with 'overloaded_error',
+    httpx.RemoteProtocolError, or when the API returns None/empty response.
     A decorator to retry a function call on anthropic.APIStatusError with 'overloaded_error',
     httpx.RemoteProtocolError, or when the API returns None/empty response.
     It uses exponential backoff with jitter.
@@ -456,11 +436,7 @@
         print("gpt-4.1 only supports 32768 tokens")
         token_limit = 32768
     elif "o3" in model_name:
-<<<<<<< HEAD
         print("o3 only supports 32768 tokens")
-=======
-        print("gpt-4.1 only supports 32768 tokens")
->>>>>>> 70e9f823
         token_limit = 10000
 
     # Force-clean headers to prevent UnicodeEncodeError
@@ -514,11 +490,7 @@
         print("gpt-4.1 only supports 32768 tokens")
         token_limit = 32768
     elif "o3" in model_name:
-<<<<<<< HEAD
         print("o3 only supports 32768 tokens")
-=======
-        print("gpt-4.1 only supports 32768 tokens")
->>>>>>> 70e9f823
         token_limit = 10000
 
     messages = [
@@ -548,7 +520,6 @@
     else:
         request_params["temperature"] = 1
 
-<<<<<<< HEAD
     if model_name == "o3-pro":
         messages[0]['content'][0]['type'] = "input_text"
         response = client.responses.create(
@@ -559,10 +530,6 @@
     else:
         response = client.chat.completions.create(**request_params)
         generated_str = response.choices[0].message.content
-=======
-    response = client.chat.completions.create(**request_params)
-    generated_str = response.choices[0].message.content
->>>>>>> 70e9f823
     return generated_str
 
 @retry_on_openai_error
@@ -577,11 +544,7 @@
         print("gpt-4.1 only supports 32768 tokens")
         token_limit = 32768
     elif "o3" in model_name:
-<<<<<<< HEAD
         print("o3 only supports 32768 tokens")
-=======
-        print("gpt-4.1 only supports 32768 tokens")
->>>>>>> 70e9f823
         token_limit = 10000
     
     messages = [
@@ -612,7 +575,6 @@
     else:
         request_params["temperature"] = temperature
 
-<<<<<<< HEAD
     if model_name == "o3-pro":
         messages[0]['content'][0]['type'] = "input_text"
         response = client.responses.create(
@@ -623,10 +585,6 @@
     else:
         response = client.chat.completions.create(**request_params)
         generated_str = response.choices[0].message.content
-=======
-    response = client.chat.completions.create(**request_params)
-    generated_str = response.choices[0].message.content
->>>>>>> 70e9f823
     return generated_str
 
 def deepseek_text_reasoning_completion(system_prompt, model_name, prompt, token_limit=30000):
@@ -662,10 +620,7 @@
     
     return content
 
-<<<<<<< HEAD
-
-=======
->>>>>>> 70e9f823
+
 def xai_grok_text_completion(system_prompt, model_name, prompt, reasoning_effort="high", token_limit=30000, temperature=1):
     print(f"XAI Grok text API call: model={model_name}, reasoning_effort={reasoning_effort}")
     from xai_sdk import Client
@@ -729,11 +684,7 @@
         print("gpt-4.1 only supports 32768 tokens")
         token_limit = 32768
     elif "o3" in model_name:
-<<<<<<< HEAD
         print("o3 only supports 32768 tokens")
-=======
-        print("gpt-4.1 only supports 32768 tokens")
->>>>>>> 70e9f823
         token_limit = 10000
 
     content_blocks = []
@@ -1086,35 +1037,21 @@
 
 def vllm_text_completion(
     system_prompt, 
-<<<<<<< HEAD
     model_name, 
     prompt, 
     token_limit=500000, 
-=======
-    vllm_model_name, 
-    prompt, 
-    token_limit=30000, 
->>>>>>> 70e9f823
     temperature=1, 
     port=8000,
     host="localhost"
 ):
     url = f"http://{host}:{port}/v1/chat/completions"
-<<<<<<< HEAD
     headers = {"Content-Type": "application/json"}
-=======
-    headers = {"Authorization": "Bearer FAKE_TOKEN"}
->>>>>>> 70e9f823
     messages = [
         {"role": "system", "content": system_prompt},
         {"role": "user", "content": prompt}
     ]
 
-<<<<<<< HEAD
     model_name = parse_vllm_model_name(model_name)
-=======
-    model_name = parse_vllm_model_name(vllm_model_name)
->>>>>>> 70e9f823
     payload = {
         "model": model_name,
         "messages": messages,
@@ -1128,11 +1065,7 @@
 
 def vllm_completion(
     system_prompt,
-<<<<<<< HEAD
     model_name,
-=======
-    vllm_model_name,
->>>>>>> 70e9f823
     prompt,
     base64_image=None,
     token_limit=30000,
@@ -1141,11 +1074,7 @@
     host="localhost"
 ):
     url = f"http://{host}:{port}/v1/chat/completions"
-<<<<<<< HEAD
     headers = {"Content-Type": "application/json"}
-=======
-    headers = {"Authorization": "Bearer FAKE_TOKEN"}
->>>>>>> 70e9f823
 
     # Construct the user message content
     if base64_image:
@@ -1161,11 +1090,7 @@
         messages.append({"role": "system", "content": system_prompt})
     messages.append({"role": "user", "content": user_content})
 
-<<<<<<< HEAD
     model_name = parse_vllm_model_name(model_name)
-=======
-    model_name = parse_vllm_model_name(vllm_model_name)
->>>>>>> 70e9f823
     payload = {
         "model": model_name,
         "messages": messages,
@@ -1174,22 +1099,15 @@
         "stream": False
     }
 
-<<<<<<< HEAD
     print(f"payload: {payload}")
 
-=======
->>>>>>> 70e9f823
     response = requests.post(url, headers=headers, json=payload)
     response.raise_for_status()
     return response.json()["choices"][0]["message"]["content"]
 
 def vllm_multiimage_completion(
     system_prompt,
-<<<<<<< HEAD
     model_name,
-=======
-    vllm_model_name,
->>>>>>> 70e9f823
     prompt,
     list_image_base64,
     token_limit=30000,
@@ -1198,11 +1116,7 @@
     host="localhost"
 ):
     url = f"http://{host}:{port}/v1/chat/completions"
-<<<<<<< HEAD
     headers = {"Content-Type": "application/json"}
-=======
-    headers = {"Authorization": "Bearer FAKE_TOKEN"}
->>>>>>> 70e9f823
 
     # Construct the user message content with multiple images
     user_content = []
@@ -1215,11 +1129,7 @@
         messages.append({"role": "system", "content": system_prompt})
     messages.append({"role": "user", "content": user_content})
 
-<<<<<<< HEAD
     model_name = parse_vllm_model_name(model_name)
-=======
-    model_name = parse_vllm_model_name(vllm_model_name)
->>>>>>> 70e9f823
     payload = {
         "model": model_name,
         "messages": messages,
@@ -1252,16 +1162,11 @@
 ):
     model_name = parse_modal_model_name(model_name)
 
-<<<<<<< HEAD
     # Ensure URL ends with /v1
     if not url.endswith('/v1'):
         url = url + '/v1'
 
     print(f"calling modal_vllm_text_completion...\nmodel_name: {model_name}\nurl: {url}\n")
-=======
-    print(f"calling modal_vllm_text_completion...\nmodel_name: {model_name}\nurl: {url}\n")
-    #complete_url = f"{url}:{port}/v1"
->>>>>>> 70e9f823
 
     if api_key:
         client = OpenAI(api_key=api_key, base_url=url)
@@ -1273,7 +1178,6 @@
         messages.append({"role": "system", "content": system_prompt})
     messages.append({"role": "user", "content": prompt})
 
-<<<<<<< HEAD
     if "Qwen2.5-7B" in model_name and token_limit > 20000:
         print("Qwen2.5 7B only supports 32768 tokens")
         token_limit = 20000
@@ -1288,8 +1192,6 @@
     if "Qwen2.5-72B" in model_name and token_limit > 8000:
         token_limit = 8000
 
-=======
->>>>>>> 70e9f823
     response = client.chat.completions.create(
         model=model_name,
         messages=messages,
@@ -1310,15 +1212,11 @@
     url: str = "https://your-modal-url.modal.run/v1",
 ):
     model_name = parse_modal_model_name(model_name)
-<<<<<<< HEAD
     
     # Ensure URL ends with /v1
     if not url.endswith('/v1'):
         url = url + '/v1'
     
-=======
-    #complete_url = f"{url}:{port}/v1"
->>>>>>> 70e9f823
     print(f"calling modal_vllm_completion...\nmodel_name: {model_name}\nurl: {url}\n")
     
     if api_key:
@@ -1338,13 +1236,10 @@
     if system_prompt:
         messages.append({"role": "system", "content": system_prompt})
     messages.append({"role": "user", "content": user_content})
-<<<<<<< HEAD
     
     if "Qwen-2.5-7B" in model_name and token_limit > 20000:
         print("Qwen-2.5 7B only supports 32768 tokens")
         token_limit = 20000
-=======
->>>>>>> 70e9f823
 
     response = client.chat.completions.create(
         model=model_name,
@@ -1366,15 +1261,11 @@
     url: str = "https://your-modal-url.modal.run/v1",
 ):
     model_name = parse_modal_model_name(model_name)
-<<<<<<< HEAD
     
     # Ensure URL ends with /v1
     if not url.endswith('/v1'):
         url = url + '/v1'
     
-=======
-    #complete_url = f"{url}:{port}/v1"
->>>>>>> 70e9f823
     print(f"calling modal_multiimage_vllm_completion...\nmodel_name: {model_name}\nurl: {url}\n")
     
     if api_key:
@@ -1395,7 +1286,6 @@
         messages.append({"role": "system", "content": system_prompt})
     messages.append({"role": "user", "content": user_content})
 
-<<<<<<< HEAD
     if "Qwen-2.5-7B" in model_name and token_limit > 20000:
         print("Qwen-2.5 7B only supports 32768 tokens")
         token_limit = 20000
@@ -1528,15 +1418,12 @@
         ],
     })
 
-=======
->>>>>>> 70e9f823
     response = client.chat.completions.create(
         model=model_name,
         messages=messages,
         max_tokens=token_limit,
         temperature=temperature,
     )
-<<<<<<< HEAD
     
     return response.choices[0].message.content
 
@@ -1751,6 +1638,4 @@
         temperature=temperature,
     )
     
-=======
->>>>>>> 70e9f823
     return response.choices[0].message.content