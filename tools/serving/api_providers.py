import os
import random
import time
import functools
import httpx

from openai import OpenAI
from openai import RateLimitError, APITimeoutError, APIConnectionError, APIStatusError, BadRequestError
import anthropic
import google.generativeai as genai
from google.generativeai import types
import google.api_core.exceptions
from together import Together

from zai import ZaiClient



import requests
import grpc

from typing import Optional, List, Any

def estimate_token_count(text: str) -> int:
    """
    Rough estimation of token count for text.
    Uses a simple heuristic of ~4 characters per token.
    """
    if not text:
        return 0
    return len(text) // 4

def _sleep_with_backoff(base_delay: int, attempt: int) -> None:
    delay = base_delay * (2 ** attempt) + random.uniform(0, 1)
    print(f"Retrying in {delay:.2f}s … (attempt {attempt + 1})")
    time.sleep(delay)

def retry_on_stepfun_error(func):
    """
    Retry wrapper for StepFun (OpenAI-compatible) SDK calls.
    Retries on: RateLimitError, APITimeoutError, APIConnectionError,
                httpx.RemoteProtocolError, and 5xx APIStatusError / InternalServerError.
    Immediately raises on: BadRequestError (400) and ValueError (caller bugs).
    """
    @functools.wraps(func)
    def wrapper(*args, **kwargs):
        max_retries = kwargs.pop("max_retries", 5)
        base_delay  = kwargs.pop("base_delay", 2)

        for attempt in range(max_retries):
            try:
                return func(*args, **kwargs)

            except ValueError:
                # Programming/validation errors in our code; don't retry.
                raise

            except BadRequestError as e:
                # Invalid request; retries won't help.
                print(f"StepFun BadRequestError (not retrying): {e}")
                raise

            except (RateLimitError, APITimeoutError, APIConnectionError,
<<<<<<< HEAD
                    httpx.RemoteProtocolError, httpx.ReadTimeout) as e:
=======
                    httpx.RemoteProtocolError) as e:
>>>>>>> f1314e28
                # Transient; back off and retry.
                if attempt < max_retries - 1:
                    print(f"StepFun transient error: {e}")
                    _sleep_with_backoff(base_delay, attempt)
                    continue
                raise

            except APIStatusError as e:
                # Retry only 5xx; surface 4xx immediately.
                if 500 <= getattr(e, "status_code", 0) < 600 and attempt < max_retries - 1:
                    # Optional: peek at provider payload for engine_exception signals.
                    try:
                        body = getattr(e, "response", None).json()
                        etype = (body or {}).get("error", {}).get("type")
                        msg   = (body or {}).get("error", {}).get("message")
                        print(f"StepFun server error {e.status_code} ({etype}): {msg}")
                    except Exception:
                        print(f"StepFun server error {e.status_code}: {getattr(e, 'message', e)}")
                    _sleep_with_backoff(base_delay, attempt)
                    continue
                raise

            # Some SDKs raise a concrete InternalServerError class; handle just in case.
            except Exception as e:
                if getattr(e, "__class__", type("X",(object,),{})).__name__ == "InternalServerError":
                    if attempt < max_retries - 1:
                        print(f"StepFun InternalServerError: {e}")
                        _sleep_with_backoff(base_delay, attempt)
                        continue
                raise
    return wrapper

def retry_on_openai_error(func):
    """
    Retry wrapper for OpenAI SDK calls.
    Retries on: RateLimitError, Timeout, APIConnectionError,
                APIStatusError (5xx), httpx.RemoteProtocolError.
    Immediately raises on: BadRequestError (400).
    """
    @functools.wraps(func)
    def wrapper(*args, **kwargs):
        max_retries = kwargs.pop("max_retries", 5)
        base_delay  = kwargs.pop("base_delay", 2)

        for attempt in range(max_retries):
            try:
                return func(*args, **kwargs)

            # BadRequestError should NOT be retried - it indicates invalid request
            except BadRequestError as e:
                print(f"OpenAI BadRequestError (not retrying): {e}")
                raise

            # transient issues worth retrying
            except (RateLimitError, APITimeoutError, APIConnectionError,
<<<<<<< HEAD
                    httpx.RemoteProtocolError, httpx.ReadTimeout) as e:
=======
                    httpx.RemoteProtocolError) as e:
>>>>>>> f1314e28
                if attempt < max_retries - 1:
                    print(f"OpenAI transient error: {e}")
                    _sleep_with_backoff(base_delay, attempt)
                    continue
                raise

            # server‑side 5xx response
            except APIStatusError as e:
                if 500 <= e.status_code < 600 and attempt < max_retries - 1:
                    print(f"OpenAI server error {e.status_code}: {e.message}")
                    _sleep_with_backoff(base_delay, attempt)
                    continue
                raise

    return wrapper

def retry_on_overload(func):
    """
    A decorator to retry a function call on anthropic.APIStatusError with 'overloaded_error',
    httpx.RemoteProtocolError, or when the API returns None/empty response.
    A decorator to retry a function call on anthropic.APIStatusError with 'overloaded_error',
    httpx.RemoteProtocolError, or when the API returns None/empty response.
    It uses exponential backoff with jitter.
    """
    @functools.wraps(func)
    def wrapper(*args, **kwargs):
        max_retries = 5
        base_delay = 2  # seconds
        for attempt in range(max_retries):
            try:
                result = func(*args, **kwargs)
                
                # Check if result is None or empty string
                if result is None or (isinstance(result, str) and not result.strip()):
                    if attempt < max_retries - 1:
                        delay = base_delay * (2 ** attempt) + (os.urandom(1)[0] / 255.0)
                        print(f"API returned None/empty response. Retrying in {delay:.2f} seconds... (Attempt {attempt + 1}/{max_retries})")
                        time.sleep(delay)
                        continue
                    else:
                        print(f"API still returning None/empty after {max_retries} attempts. Raising an error.")
                        raise RuntimeError("API returned None/empty response after all retry attempts")
                
                # If we got a valid result, return it
                return result
                
            except anthropic.APIStatusError as e:
                if e.body and e.body.get('error', {}).get('type') == 'overloaded_error':
                    if attempt < max_retries - 1:
                        delay = base_delay * (2 ** attempt) + (os.urandom(1)[0] / 255.0)
                        print(f"Anthropic API overloaded. Retrying in {delay:.2f} seconds... (Attempt {attempt + 1}/{max_retries})")
                        time.sleep(delay)
                    else:
                        print(f"Anthropic API still overloaded after {max_retries} attempts. Raising the error.")
                        raise
                else:
                    # Re-raise if it's not an overload error
                    raise
            except (httpx.RemoteProtocolError, httpx.ReadTimeout) as e:
                if attempt < max_retries - 1:
                    delay = base_delay * (2 ** attempt) + (os.urandom(1)[0] / 255.0)
                    print(f"Streaming connection closed unexpectedly. Retrying in {delay:.2f} seconds... (Attempt {attempt + 1}/{max_retries})")
                    time.sleep(delay)
                else:
                    print(f"Streaming connection failed after {max_retries} attempts. Raising the error.")
                    raise
    return wrapper

@retry_on_overload
def anthropic_completion(system_prompt, model_name, base64_image, prompt, thinking=False, token_limit=30000):
    print(f"anthropic vision-text activated... thinking: {thinking}")
    client = anthropic.Anthropic(api_key=os.getenv("ANTHROPIC_API_KEY"))
    messages = [
        {
            "role": "user",
            "content": [
                {
                    "type": "image",
                    "source": {
                        "type": "base64",
                        "media_type": "image/png",
                        "data": base64_image,
                    },
                },
                {
                    "type": "text",
                    "text": prompt
                },
            ],
        }
    ]

    if "claude-3-5" in model_name:
        print("claude-3-5 only supports 8192 tokens and no thinking")
        thinking = False
        token_limit = 8192
    
    if "claude-3-7" in model_name:
        print("claude-3-7 supports 64000 tokens")
        token_limit = 64000

    if "claude-opus-4" in model_name.lower() and token_limit > 32000:
        print("claude-opus-4 supports 32000 tokens")
        token_limit = 32000

    if "claude-sonnet-4" in model_name.lower() and token_limit > 64000:
        print("claude-sonnet-4 supports 64000 tokens")
        token_limit = 64000

    if thinking:
        with client.messages.stream(
                max_tokens=token_limit,
                thinking={
                    "type": "enabled",
                    "budget_tokens": token_limit - 1
                },
                messages=messages,
                temperature=1,
                system=system_prompt,
                model=model_name, # claude-3-5-sonnet-20241022 # claude-3-7-sonnet-20250219
            ) as stream:
                partial_chunks = []
                try:
                    for chunk in stream.text_stream:
                        partial_chunks.append(chunk)
                except httpx.RemoteProtocolError as e:
                    print(f"Streaming connection closed unexpectedly: {e}")
                    # Return what we have so far
                    return "".join(partial_chunks)
    else:
        with client.messages.stream(
                max_tokens=token_limit,
                messages=messages,
                temperature=0,
                system=system_prompt,
                model=model_name, # claude-3-5-sonnet-20241022 # claude-3-7-sonnet-20250219
            ) as stream:
                partial_chunks = []
                try:
                    for chunk in stream.text_stream:
                        partial_chunks.append(chunk)
                except httpx.RemoteProtocolError as e:
                    print(f"Streaming connection closed unexpectedly: {e}")
                    # Return what we have so far
                    return "".join(partial_chunks)
        
    generated_code_str = "".join(partial_chunks)
    
    return generated_code_str

@retry_on_overload
def anthropic_text_completion(system_prompt, model_name, prompt, thinking=False, token_limit=30000):
    client = anthropic.Anthropic(api_key=os.getenv("ANTHROPIC_API_KEY"))

    token_limit =64000 if "claude-3-7" in model_name and token_limit > 64000 else token_limit
    print(f"model_name: {model_name}, token_limit: {token_limit}, thinking: {thinking}")
    messages = [
                {
                    "role": "user",
                    "content": [
                        {
                            "type": "text",
                            "text": prompt
                        },
                    ],
                }
            ]
    
    if "claude-3-5" in model_name:
        print("claude-3-5 only supports 8192 tokens and no thinking")
        thinking = False
        token_limit = 8192

    if "claude-opus-4" in model_name.lower() and token_limit > 32000:
        print("claude-opus-4 supports 32000 tokens")
        token_limit = 32000

    if "claude-sonnet-4" in model_name.lower() and token_limit > 64000:
        print("claude-sonnet-4 supports 64000 tokens")
        token_limit = 64000

    if thinking:
        with client.messages.stream(
                max_tokens=token_limit,
                thinking={
                    "type": "enabled",
                    "budget_tokens": token_limit - 1
                },
                messages=messages,
                temperature=1,
                system=system_prompt,
                model=model_name, # claude-3-5-sonnet-20241022 # claude-3-7-sonnet-20250219
            ) as stream:
                partial_chunks = []
                try:
                    for chunk in stream.text_stream:
                        partial_chunks.append(chunk)
                except httpx.RemoteProtocolError as e:
                    print(f"Streaming connection closed unexpectedly: {e}")
                    # Return what we have so far
                    return "".join(partial_chunks)
    else:    
        with client.messages.stream(
                max_tokens=token_limit,
                messages=messages,
                temperature=0,
                system=system_prompt,
                model=model_name, # claude-3-5-sonnet-20241022 # claude-3-7-sonnet-20250219
            ) as stream:
                partial_chunks = []
                try:
                    for chunk in stream.text_stream:
                        partial_chunks.append(chunk)
                except httpx.RemoteProtocolError as e:
                    print(f"Streaming connection closed unexpectedly: {e}")
                    # Return what we have so far
                    return "".join(partial_chunks)
        
    generated_str = "".join(partial_chunks)
    
    return generated_str

@retry_on_overload
def anthropic_multiimage_completion(system_prompt, model_name, prompt, list_content, list_image_base64, token_limit=30000):
    client = anthropic.Anthropic(api_key=os.getenv("ANTHROPIC_API_KEY"))

    if "claude-opus-4" in model_name.lower() and token_limit > 32000:
        print("claude-opus-4 supports 32000 tokens")
        token_limit = 32000
    
    if "claude-sonnet-4" in model_name.lower() and token_limit > 64000:
        print("claude-sonnet-4 supports 64000 tokens")
        token_limit = 64000
    
    content_blocks = [] 
    for text_item, base64_image in zip(list_content, list_image_base64):
        content_blocks.append(
            {
                "type": "text",
                "text": text_item,
            }
        )
        content_blocks.append(
            {
                "type": "image",
                "source": {
                    "type": "base64",
                    "media_type": "image/png",
                    "data": base64_image,
                },
            }
        )
    
    content_blocks.append(
        {
            "type": "text",
            "text": prompt
        }
    )

    messages = [
        {
            "role": "user",
            "content": content_blocks,
        }
    ]

    print(f"message size: {len(content_blocks)+1}")

    with client.messages.stream(
            max_tokens=token_limit,
            messages=messages,
            temperature=0,
            system=system_prompt,
            model=model_name, # claude-3-5-sonnet-20241022 # claude-3-7-sonnet-20250219
        ) as stream:
            partial_chunks = []
            try:
                for chunk in stream.text_stream:
                    print(chunk)
                    partial_chunks.append(chunk)
            except httpx.RemoteProtocolError as e:
                print(f"Streaming connection closed unexpectedly: {e}")
                # Return what we have so far
                return "".join(partial_chunks)
        
    generated_str = "".join(partial_chunks)
    
    return generated_str

import httpx

_original_headers_init = httpx.Headers.__init__

def safe_headers_init(self, headers=None, encoding=None):
    # Convert dict values to ASCII
    if isinstance(headers, dict):
        headers = {
            k: (v.encode('ascii', 'ignore').decode() if isinstance(v, str) else v)
            for k, v in headers.items()
        }
    elif isinstance(headers, list):
        # Convert list of tuples: [(k, v), ...]
        headers = [
            (k, v.encode('ascii', 'ignore').decode() if isinstance(v, str) else v)
            for k, v in headers
        ]
    _original_headers_init(self, headers=headers, encoding=encoding)

# Apply the patch
httpx.Headers.__init__ = safe_headers_init

@retry_on_openai_error
def openai_completion(system_prompt, model_name, base64_image, prompt, temperature=1, token_limit=30000, reasoning_effort="medium"):
    print(f"OpenAI vision-text API call: model={model_name}, reasoning_effort={reasoning_effort}")
    client = OpenAI(api_key=os.getenv("OPENAI_API_KEY"))
    if "gpt-4o" in model_name:
        print("gpt-4o only supports 16384 tokens")
        token_limit = 16384
    elif "gpt-4.1" in model_name:
        print("gpt-4.1 only supports 32768 tokens")
        token_limit = 32768
    elif "o3" in model_name:
        print("o3 only supports 32768 tokens")
        token_limit = 10000

    # Force-clean headers to prevent UnicodeEncodeError
    client._client._headers.update({
        k: (v.encode('ascii', 'ignore').decode() if isinstance(v, str) else v)
        for k, v in client._client._headers.items()
    })

    base64_image = None if "o3-mini" in model_name else base64_image

    if base64_image is None:
        messages = [
            {"role": "user", "content": [{"type": "text", "text": prompt}]}
        ]
    else:
        messages = [
            {
                "role": "user",
                "content": [
                    {"type": "image_url", "image_url": {"url": f"data:image/png;base64,{base64_image}"}},
                    {"type": "text", "text": prompt},
                ],
            }
        ]

    # Update token parameter logic to include o4 models
    token_param = "max_completion_tokens" if ("o1" in model_name or "o4" in model_name or "o3" in model_name or "gpt-5" in model_name) else "max_tokens"
    request_params = {
        "model": model_name,
        "messages": messages,
        token_param: token_limit,
    }

    # Add reasoning_effort for o1, o3, o4 models, temperature for others
    if "o1" in model_name or "o3" in model_name or "o4" in model_name:
        request_params["reasoning_effort"] = reasoning_effort
    else:
        request_params["temperature"] = temperature

    response = client.chat.completions.create(**request_params)
    return response.choices[0].message.content

@retry_on_openai_error
def openai_text_completion(system_prompt, model_name, prompt, token_limit=30000, reasoning_effort="medium"):
    print(f"OpenAI text-only API call: model={model_name}, reasoning_effort={reasoning_effort}")
    client = OpenAI(api_key=os.getenv("OPENAI_API_KEY"))
    if "gpt-4o" in model_name:
        print("gpt-4o only supports 16384 tokens")
        token_limit = 16384
    elif "gpt-4.1" in model_name:
        print("gpt-4.1 only supports 32768 tokens")
        token_limit = 32768
    elif "o3" in model_name:
        print("o3 only supports 32768 tokens")
        token_limit = 10000

    messages = [
            {
                "role": "user",
                "content": [
                    {
                        "type": "text",
                        "text": prompt
                    },
                ],
            }
        ]

    # Update token parameter logic to include all o-series models
    token_param = "max_completion_tokens" if ("o1" in model_name or "o4" in model_name or "o3" in model_name or "gpt-5" in model_name) else "max_tokens"
    
    request_params = {
        "model": model_name,
        "messages": messages,
        token_param: token_limit,
    }
    
    # Add reasoning_effort for o1, o3, o4 models, temperature for others
    if "o1" in model_name or "o3" in model_name or "o4" in model_name:
        request_params["reasoning_effort"] = reasoning_effort
    else:
        request_params["temperature"] = 1

    if model_name == "o3-pro":
        messages[0]['content'][0]['type'] = "input_text"
        response = client.responses.create(
            model="o3-pro",
            input=messages,
        )
        generated_str = response.output[1].content[0].text
    else:
        response = client.chat.completions.create(**request_params)
        generated_str = response.choices[0].message.content
    return generated_str

@retry_on_openai_error
def openai_text_reasoning_completion(system_prompt, model_name, prompt, temperature=1, token_limit=30000, reasoning_effort="medium"):
    print(f"OpenAI text-reasoning API call: model={model_name}, reasoning_effort={reasoning_effort}")
    
    client = OpenAI(api_key=os.getenv("OPENAI_API_KEY"))
    if "gpt-4o" in model_name:
        print("gpt-4o only supports 16384 tokens")
        token_limit = 16384
    elif "gpt-4.1" in model_name:
        print("gpt-4.1 only supports 32768 tokens")
        token_limit = 32768
    elif "o3" in model_name:
        print("o3 only supports 32768 tokens")
        token_limit = 10000
    
    messages = [
        {
            "role": "user",
            "content": [
                {
                    "type": "text",
                    "text": prompt
                },
            ],
        }
    ]

    # Update token parameter logic to include all o-series models
    token_param = "max_completion_tokens" if ("o1" in model_name or "o4" in model_name or "o3" in model_name or "gpt-5" in model_name) else "max_tokens"
    
    # Prepare request parameters dynamically
    request_params = {
        "model": model_name,
        "messages": messages,
        token_param: token_limit,
    }
    
    # Add reasoning_effort for o1, o3, o4 models, temperature for others
    if "o1" in model_name or "o3" in model_name or "o4" in model_name:
        request_params["reasoning_effort"] = reasoning_effort
    else:
        request_params["temperature"] = temperature

    if model_name == "o3-pro":
        messages[0]['content'][0]['type'] = "input_text"
        response = client.responses.create(
            model="o3-pro",
            input=messages,
        )
        generated_str = response.output[1].content[0].text
    else:
        response = client.chat.completions.create(**request_params)
        generated_str = response.choices[0].message.content
    return generated_str

def deepseek_text_reasoning_completion(system_prompt, model_name, prompt, token_limit=30000):
    print(f"DeepSeek text-reasoning API call: model={model_name}")
    if token_limit > 8192:
        token_limit = 8192
    client = OpenAI(
        api_key=os.getenv("DEEPSEEK_API_KEY"),
        base_url="https://api.deepseek.com",
    )


    messages = [
        {
            "role": "user",
            "content": prompt
        }
    ]

    reasoning_content = ""
    content = ""
    response = client.chat.completions.create(
        model= model_name,
        messages = messages,
        stream=True,
        max_tokens=token_limit)
    
    for chunk in response:
        if hasattr(chunk.choices[0].delta, "content") and chunk.choices[0].delta.content:
            content += chunk.choices[0].delta.content
    
    # generated_str = response.choices[0].message.content
    
    return content


def xai_grok_text_completion(system_prompt, model_name, prompt, reasoning_effort="high", token_limit=30000, temperature=1):
    print(f"XAI Grok text API call: model={model_name}, reasoning_effort={reasoning_effort}")
    from xai_sdk import Client
    from xai_sdk.chat import user, system
    import grpc

    client = Client(
    api_host="api.x.ai",
    api_key=os.getenv("XAI_API_KEY")
    )

    params = {
        "model": model_name,
        "temperature": temperature,
        "max_tokens": token_limit
    }

    if "grok-3-mini" in model_name:
        params["reasoning_effort"] = reasoning_effort

    chat = client.chat.create(**params)

    chat.append(system(system_prompt))
    chat.append(user(prompt))

    # ================== TEMPORARY FIX FOR XAI GROK RATE LIMITS ================== #
    retries = 0
    backoff = 5  # initial backoff in seconds

    while True:
        try:
            response = chat.sample()
            return response.content
        except grpc._channel._InactiveRpcError as e:
            code = e.code() if hasattr(e, "code") else None
            if code in [
                    grpc.StatusCode.RESOURCE_EXHAUSTED, 
                    grpc.StatusCode.DEADLINE_EXCEEDED,
<<<<<<< HEAD
                    grpc.StatusCode.UNKNOWN,
                    grpc.StatusCode.INTERNAL,
                    grpc.StatusCode.UNAVAILABLE,
                    grpc.StatusCode.UNIMPLEMENTED,
                    grpc.StatusCode.ABORTED,
                    grpc.StatusCode.FAILED_PRECONDITION,
                    grpc.StatusCode.OUT_OF_RANGE,
                    grpc.StatusCode.NOT_FOUND,
=======
                    grpc.StatusCode.UNKNOWN
>>>>>>> f1314e28
            ]:
                # token per min: 16k
                # DEADLINE_EXCEEDED

                retries += 1
                print(f"Rate limit hit! Sleeping {backoff} seconds and retrying (attempt {retries})...")
                time.sleep(backoff)
                backoff = min(backoff * 2, 20)  # exponential backoff, cap at 30s
            else:
                raise Exception(e)
    
    # ================== TEMPORARY FIX FOR XAI GROK RATE LIMITS ================== #

@retry_on_openai_error
def openai_multiimage_completion(system_prompt, model_name, prompt, list_content, list_image_base64, token_limit=30000, reasoning_effort="medium"):
    print(f"OpenAI multi-image API call: model={model_name}, reasoning_effort={reasoning_effort}")
    client = OpenAI(api_key=os.getenv("OPENAI_API_KEY"))
    if "gpt-4o" in model_name:
        print("gpt-4o only supports 16384 tokens")
        token_limit = 16384
    elif "gpt-4.1" in model_name:
        print("gpt-4.1 only supports 32768 tokens")
        token_limit = 32768
    elif "o3" in model_name:
        print("o3 only supports 32768 tokens")
        token_limit = 10000

    content_blocks = []
    
    joined_steps = "\n\n".join(list_content)
    content_blocks.append(
        {
            "type": "text",
            "text": joined_steps
        }
    )

    for base64_image in list_image_base64:
        content_blocks.append(
            {
                "type": "image_url",
                "image_url": {
                    "url": f"data:image/png;base64,{base64_image}"
                },
            },
        )

    messages = [
        {
            "role": "user",
            "content": content_blocks,
        }
    ]
    
    # Update token parameter logic to include all o-series models
    token_param = "max_completion_tokens" if ("o1" in model_name or "o4" in model_name or "o3" in model_name or "gpt-5" in model_name) else "max_tokens"
    
    request_params = {
        "model": model_name,
        "messages": messages,
        token_param: token_limit,
    }
    
    # Add reasoning_effort for o1, o3, o4 models, temperature for others
    if "o1" in model_name or "o3" in model_name or "o4" in model_name:
        request_params["reasoning_effort"] = reasoning_effort
    else:
        request_params["temperature"] = 1

    response = client.chat.completions.create(**request_params)
    generated_str = response.choices[0].message.content
    return generated_str


def gemini_text_completion(system_prompt, model_name, prompt, token_limit=30000):
    genai.configure(api_key=os.getenv("GEMINI_API_KEY"))
    model = genai.GenerativeModel(model_name=model_name, system_instruction=system_prompt if system_prompt else None)
    print(f"gemini_text_completion: model_name={model_name}, token_limit={token_limit}")

    messages = [
        prompt,
    ]
            
    response = model.generate_content(
        messages,
        generation_config=types.GenerationConfig(
            max_output_tokens=token_limit
        )
    )

    # Ensure response is valid and contains candidates
    if not response or not hasattr(response, "candidates") or not response.candidates:
        print("Warning: Empty or invalid response from Gemini.")
        return ""
    
    return response.text  # Access response.text safely

def gemini_completion(system_prompt, model_name, base64_image, prompt, token_limit=30000):
    genai.configure(api_key=os.getenv("GEMINI_API_KEY"))
    model = genai.GenerativeModel(model_name=model_name, system_instruction=system_prompt if system_prompt else None)
    print(f"gemini_completion: model_name={model_name}, token_limit={token_limit}")
    messages = [
        {
            "mime_type": "image/jpeg",
            "data": base64_image,
        },
        prompt,
    ]
            
    response = model.generate_content(
        messages,
        generation_config=types.GenerationConfig(
            max_output_tokens=token_limit
        )
    )

    # Ensure response is valid and contains candidates
    if not response or not hasattr(response, "candidates") or not response.candidates:
        print("Warning: Empty or invalid response from Gemini.")
        return ""
    
    return response.text  # Access response.text safely

def gemini_multiimage_completion(system_prompt, model_name, prompt, list_content, list_image_base64, token_limit=30000):
    genai.configure(api_key=os.getenv("GEMINI_API_KEY"))
    model = genai.GenerativeModel(model_name=model_name, system_instruction=system_prompt if system_prompt else None)

    content_blocks = []
    for base64_image in list_image_base64:
        content_blocks.append(
            {
                "mime_type": "image/jpeg",
                "data": base64_image,
            },
        )
    
    joined_steps = "\n\n".join(list_content)
    content_blocks.append(
        joined_steps
    )

    messages = content_blocks
            
    response = model.generate_content(
        messages,
        generation_config=types.GenerationConfig(
            max_output_tokens=token_limit
        )
    )

    # Ensure response is valid and contains candidates
    if not response or not hasattr(response, "candidates") or not response.candidates:
        print("Warning: Empty or invalid response from Gemini.")
        return ""
    
    generated_str = response.text

    return generated_str


def retry_on_gemini_error(func):
    """
    A decorator to retry a function call on common Gemini API errors or when the API
    returns an empty/invalid response. It uses exponential backoff with jitter.
    """
    @functools.wraps(func)
    def wrapper(*args, **kwargs):
        max_retries = 5
        base_delay = 2  # seconds
        for attempt in range(max_retries):
            try:
                result = func(*args, **kwargs)
                
                if result is None or (isinstance(result, str) and not result.strip()):
                    if attempt < max_retries - 1:
                        delay = base_delay * (2 ** attempt) + (os.urandom(1)[0] / 255.0)
                        print(f"Gemini API returned empty response. Retrying in {delay:.2f} seconds... (Attempt {attempt + 1}/{max_retries})")
                        time.sleep(delay)
                        continue
                    else:
                        print(f"Gemini API still returning empty/invalid after {max_retries} attempts. Returning empty string.")
                        return ""
                
                return result
                
            except (
                google.api_core.exceptions.InternalServerError,
                google.api_core.exceptions.ResourceExhausted,
                google.api_core.exceptions.ServiceUnavailable,
                google.api_core.exceptions.DeadlineExceeded,
            ) as e:
                if attempt < max_retries - 1:
                    delay = base_delay * (2 ** attempt) + (os.urandom(1)[0] / 255.0)
                    print(f"An error occurred with Gemini API: {e}. Retrying in {delay:.2f} seconds... (Attempt {attempt + 1}/{max_retries})")
                    time.sleep(delay)
                else:
                    print(f"Gemini API call failed after {max_retries} attempts. Raising the error.")
                    raise
    return wrapper

def together_ai_completion(system_prompt, model_name, prompt, base64_image=None, temperature=1, token_limit=30000):
    try:
        # Initialize client without explicitly passing API key
        # It will automatically use TOGETHER_API_KEY environment variable
        client = Together()

        if "qwen3" in model_name.lower() and token_limit > 25000:
            token_limit = 25000
            print(f"qwen3 only supports 40960 tokens, setting token_limit={token_limit} safely excluding input tokens")
        
        if base64_image is not None:
            response = client.chat.completions.create(
                model=model_name,
                messages=[
                    {
                        "role": "user",
                        "content": [
                            {
                                "type": "image_url",
                                "image_url": {"url": f"data:image/png;base64,{base64_image}"}
                            },
                            {
                                "type": "text",
                                "text": prompt
                            }
                        ]
                    }
                ],
                temperature=temperature,
                max_tokens=token_limit
            )
        else:
            response = client.chat.completions.create(
                model=model_name,
                messages=[
                    {
                        "role": "user",
                        "content": [
                            {
                                "type": "text",
                                "text": prompt
                            }
                        ]
                    }
                ],
                temperature=temperature,
                max_tokens=token_limit
            )

        generated_str = response.choices[0].message.content
        return generated_str
    except Exception as e:
        print(f"Error in together_ai_completion: {e}")
        raise

def together_ai_text_completion(system_prompt, model_name, prompt, temperature=1, token_limit=30000):
    print(f"Together AI text-only API call: model={model_name}")
    try:
        # Initialize client without explicitly passing API key
        # It will automatically use TOGETHER_API_KEY environment variable
        client = Together()

        if "qwen3" in model_name.lower() and token_limit > 25000:
            token_limit = 25000
            print(f"qwen3 only supports 40960 tokens, setting token_limit={token_limit} safely excluding input tokens")
        
        # Format messages with system prompt if provided
        messages = []
        if system_prompt:
            messages.append({
                "role": "system",
                "content": system_prompt
            })
        
        messages.append({
            "role": "user",
            "content": prompt
        })
        
        response = client.chat.completions.create(
            model=model_name,
            messages=messages,
            temperature=temperature,
            max_tokens=token_limit
        )
        generated_str = response.choices[0].message.content

        # HACK: resolve temporary generation repetition issue for deepseek-ai/DeepSeek-R1-0528
        import re
        def extract_move(text):
            """
            Extracts the content immediately after the first </think> tag,
            then extracts the content after either 'move:' or '### move' up to the next newline.
            Strips whitespace.
            Returns None if not found.
            """
            # Find the first </think>
            think_match = re.search(r"</think>", text)
            if think_match:
                after_think = text[think_match.end():]
            else:
                after_think = text  # If </think> not found, search the whole text
            
            return after_think.strip()
            # Now extract move after 'move:' or '### move'
            #move_match = re.search(r"(?:move:|### move)\s*(.+?)\s*(?:\\n|\n|$)", after_think)
            #if move_match:
            #    return move_match.group(1).strip()
            #return None

        if model_name == "deepseek-ai/DeepSeek-R1" or model_name == "Qwen/Qwen3-235B-A22B-fp8":
            generated_str = extract_move(generated_str)
        
        return generated_str
    except Exception as e:
        print(f"Error in together_ai_text_completion: {e}")
        raise

def together_ai_multiimage_completion(system_prompt, model_name, prompt, list_content, list_image_base64, temperature=1, token_limit=30000):
    print(f"Together AI multi-image API call: model={model_name}")
    try:
        # Initialize client without explicitly passing API key
        # It will automatically use TOGETHER_API_KEY environment variable
        client = Together()
        
        # Prepare message with multiple images and text
        content_blocks = []

        if "qwen3" in model_name.lower() and token_limit > 25000:
            token_limit = 25000
            print(f"qwen3 only supports 40960 tokens, setting token_limit={token_limit} safely excluding input tokens")
        
        # Add text content
        joined_text = "\n\n".join(list_content)
        content_blocks.append({
            "type": "text",
            "text": joined_text
        })
        
        # Add images
        for base64_image in list_image_base64:
            content_blocks.append({
                "type": "image_url",
                "image_url": {"url": f"data:image/png;base64,{base64_image}"}
            })
        
        # Add final prompt text
        content_blocks.append({
            "type": "text",
            "text": prompt
        })
        
        # Format messages with system prompt if provided
        messages = []
        if system_prompt:
            messages.append({
                "role": "system",
                "content": system_prompt
            })
        
        messages.append({
            "role": "user",
            "content": content_blocks
        })
        
        response = client.chat.completions.create(
            model=model_name,
            messages=messages,
            temperature=temperature,
            max_tokens=token_limit
        )
        generated_str = response.choices[0].message.content

        return generated_str
    except Exception as e:
        print(f"Error in together_ai_multiimage_completion: {e}")
        raise

def parse_vllm_model_name(model_name: str) -> str:
    """
    Extracts the actual model path from a vLLM-prefixed model name.
    For example, 'vllm-mistralai/Mistral-7B-Instruct-v0.2' becomes 'mistralai/Mistral-7B-Instruct-v0.2'.
    """
    if model_name.startswith("vllm-"):
        return model_name[len("vllm-"):]
    return model_name

def vllm_text_completion(
    system_prompt, 
    model_name, 
    prompt, 
    token_limit=500000, 
    temperature=1, 
    port=8000,
    host="localhost"
):
    url = f"http://{host}:{port}/v1/chat/completions"
    headers = {"Content-Type": "application/json"}
    messages = [
        {"role": "system", "content": system_prompt},
        {"role": "user", "content": prompt}
    ]

    model_name = parse_vllm_model_name(model_name)
    payload = {
        "model": model_name,
        "messages": messages,
        "max_tokens": token_limit,
        "temperature": temperature,
        "stream": False
    }
    response = requests.post(url, headers=headers, json=payload)
    response.raise_for_status()
    return response.json()["choices"][0]["message"]["content"]

def vllm_completion(
    system_prompt,
    model_name,
    prompt,
    base64_image=None,
    token_limit=30000,
    temperature=1.0,
    port=8000,
    host="localhost"
):
    url = f"http://{host}:{port}/v1/chat/completions"
    headers = {"Content-Type": "application/json"}

    # Construct the user message content
    if base64_image:
        user_content = [
            {"type": "image_url", "image_url": {"url": f"data:image/png;base64,{base64_image}"}},
            {"type": "text", "text": prompt}
        ]
    else:
        user_content = [{"type": "text", "text": prompt}]

    messages = []
    if system_prompt:
        messages.append({"role": "system", "content": system_prompt})
    messages.append({"role": "user", "content": user_content})

    model_name = parse_vllm_model_name(model_name)
    payload = {
        "model": model_name,
        "messages": messages,
        "max_tokens": token_limit,
        "temperature": temperature,
        "stream": False
    }

    print(f"payload: {payload}")

    response = requests.post(url, headers=headers, json=payload)
    response.raise_for_status()
    return response.json()["choices"][0]["message"]["content"]

def vllm_multiimage_completion(
    system_prompt,
    model_name,
    prompt,
    list_image_base64,
    token_limit=30000,
    temperature=1.0,
    port=8000,
    host="localhost"
):
    url = f"http://{host}:{port}/v1/chat/completions"
    headers = {"Content-Type": "application/json"}

    # Construct the user message content with multiple images
    user_content = []
    for image_base64 in list_image_base64:
        user_content.append({"type": "image_url", "image_url": {"url": f"data:image/png;base64,{image_base64}"}})
    user_content.append({"type": "text", "text": prompt})

    messages = []
    if system_prompt:
        messages.append({"role": "system", "content": system_prompt})
    messages.append({"role": "user", "content": user_content})

    model_name = parse_vllm_model_name(model_name)
    payload = {
        "model": model_name,
        "messages": messages,
        "max_tokens": token_limit,
        "temperature": temperature,
        "stream": False
    }

    response = requests.post(url, headers=headers, json=payload)
    response.raise_for_status()
    return response.json()["choices"][0]["message"]["content"]


def parse_modal_model_name(modal_model_name: str) -> str:
    if modal_model_name.startswith("modal-"):
        return modal_model_name[len("modal-"):]
    return modal_model_name

from openai import OpenAI

def modal_vllm_text_completion(
    system_prompt: str,
    model_name: str,
    prompt: str,
    token_limit: int = 30000,
    temperature: float = 1.0,
    api_key: str = "DUMMY_TOKEN",
    port=8000,
    url: str = "https://your-modal-url.modal.run/v1",
):
    model_name = parse_modal_model_name(model_name)

    # Ensure URL ends with /v1
    if not url.endswith('/v1'):
        url = url + '/v1'

    print(f"calling modal_vllm_text_completion...\nmodel_name: {model_name}\nurl: {url}\n")

    if api_key:
        client = OpenAI(api_key=api_key, base_url=url)
    else:
        client = OpenAI(api_key=os.getenv("MODAL_API_KEY"), base_url=url)
    
    messages = []
    if system_prompt:
        messages.append({"role": "system", "content": system_prompt})
    messages.append({"role": "user", "content": prompt})

    if "Qwen2.5-7B" in model_name and token_limit > 20000:
        print("Qwen2.5 7B only supports 32768 tokens")
        token_limit = 20000
    
    if "Qwen2.5-14B" in model_name and token_limit > 30000:
        print("Qwen2.5 14B only supports 32768 tokens")
        token_limit = 30000

    if "Qwen2.5-32B" in model_name and token_limit > 10000:
        token_limit = 10000

    if "Qwen2.5-72B" in model_name and token_limit > 8000:
        token_limit = 8000

    response = client.chat.completions.create(
        model=model_name,
        messages=messages,
        max_tokens=token_limit,
        temperature=temperature,
    )
    return response.choices[0].message.content

def modal_vllm_completion(
    system_prompt: str,
    model_name: str,
    prompt: str,
    base64_image: str = None,
    token_limit: int = 30000,
    temperature: float = 1.0,
    api_key: str = "DUMMY_TOKEN",
    port=8000,
    url: str = "https://your-modal-url.modal.run/v1",
):
    model_name = parse_modal_model_name(model_name)
    
    # Ensure URL ends with /v1
    if not url.endswith('/v1'):
        url = url + '/v1'
    
    print(f"calling modal_vllm_completion...\nmodel_name: {model_name}\nurl: {url}\n")
    
    if api_key:
        client = OpenAI(api_key=api_key, base_url=url)
    else:
        client = OpenAI(api_key=os.getenv("MODAL_API_KEY"), base_url=url)

    user_content = []
    if base64_image:
        user_content.append({
            "type": "image_url",
            "image_url": {"url": f"data:image/png;base64,{base64_image}"},
        })
    user_content.append({"type": "text", "text": prompt})

    messages = []
    if system_prompt:
        messages.append({"role": "system", "content": system_prompt})
    messages.append({"role": "user", "content": user_content})
    
    if "Qwen-2.5-7B" in model_name and token_limit > 20000:
        print("Qwen-2.5 7B only supports 32768 tokens")
        token_limit = 20000

    response = client.chat.completions.create(
        model=model_name,
        messages=messages,
        max_tokens=token_limit,
        temperature=temperature,
    )
    return response.choices[0].message.content

def modal_vllm_multiimage_completion(
    system_prompt: str,
    model_name: str,
    prompt: str,
    list_image_base64: list,
    token_limit: int = 30000,
    temperature: float = 1.0,
    api_key: str = "DUMMY_TOKEN",
    port=8000,
    url: str = "https://your-modal-url.modal.run/v1",
):
    model_name = parse_modal_model_name(model_name)
    
    # Ensure URL ends with /v1
    if not url.endswith('/v1'):
        url = url + '/v1'
    
    print(f"calling modal_multiimage_vllm_completion...\nmodel_name: {model_name}\nurl: {url}\n")
    
    if api_key:
        client = OpenAI(api_key=api_key, base_url=url)
    else:
        client = OpenAI(api_key=os.getenv("MODAL_API_KEY"), base_url=url)

    user_content = []
    for base64_image in list_image_base64:
        user_content.append({
            "type": "image_url",
            "image_url": {"url": f"data:image/png;base64,{base64_image}"}
        })
    user_content.append({"type": "text", "text": prompt})

    messages = []
    if system_prompt:
        messages.append({"role": "system", "content": system_prompt})
    messages.append({"role": "user", "content": user_content})

    if "Qwen-2.5-7B" in model_name and token_limit > 20000:
        print("Qwen-2.5 7B only supports 32768 tokens")
        token_limit = 20000

    response = client.chat.completions.create(
        model=model_name,
        messages=messages,
        max_tokens=token_limit,
        temperature=temperature,
    )
    return response.choices[0].message.content


# ======== MOONSHOT AI KIMI API INTEGRATION ========

def retry_on_moonshot_error(func):
    """
    Retry wrapper for Moonshot AI SDK calls.
    Retries on: RateLimitError, Timeout, APIConnectionError,
                APIStatusError (5xx), httpx.RemoteProtocolError.
    Immediately raises on: BadRequestError (400).
    """
    @functools.wraps(func)
    def wrapper(*args, **kwargs):
        max_retries = kwargs.pop("max_retries", 5)
        base_delay  = kwargs.pop("base_delay", 2)

        for attempt in range(max_retries):
            try:
                return func(*args, **kwargs)

            # BadRequestError should NOT be retried - it indicates invalid request
            except BadRequestError as e:
                print(f"Moonshot AI BadRequestError (not retrying): {e}")
                raise

            # transient issues worth retrying
            except (RateLimitError, APITimeoutError, APIConnectionError,
<<<<<<< HEAD
                    httpx.RemoteProtocolError, httpx.ReadTimeout) as e:
=======
                    httpx.RemoteProtocolError) as e:
>>>>>>> f1314e28
                if attempt < max_retries - 1:
                    print(f"Moonshot AI transient error: {e}")
                    _sleep_with_backoff(base_delay, attempt)
                    continue
                raise

            # server‑side 5xx response
            except APIStatusError as e:
                if 500 <= e.status_code < 600 and attempt < max_retries - 1:
                    print(f"Moonshot AI server error {e.status_code}: {e.message}")
                    _sleep_with_backoff(base_delay, attempt)
                    continue
                raise

    return wrapper

@retry_on_moonshot_error
def moonshot_text_completion(system_prompt, model_name, prompt, temperature=1, token_limit=30000):
    """
    Moonshot AI Kimi text completion API call.
    Supports only kimi-k2 and kimi-thinking-preview models.
    
    Args:
        system_prompt (str): System prompt
        model_name (str): Model name (e.g., "kimi-k2", "kimi-thinking-preview")
        prompt (str): User prompt
        temperature (float): Temperature parameter (0-1)
        token_limit (int): Maximum number of tokens for the completion response
        
    Returns:
        str: Generated text
    """
    print(f"Moonshot AI Kimi text API call: model={model_name}")
    
    # Use OpenAI client with Moonshot base URL
    client = OpenAI(
        api_key=os.getenv("MOONSHOT_API_KEY"),
        base_url="https://api.moonshot.ai/v1"
    )
    
    # Build messages in proper format
    messages = []
    if system_prompt:
        messages.append({"role": "system", "content": system_prompt})
    messages.append({"role": "user", "content": prompt})

    response = client.chat.completions.create(
        model=model_name,
        messages=messages,
        max_tokens=token_limit,
        temperature=temperature,
    )
    
    return response.choices[0].message.content

@retry_on_moonshot_error  
def moonshot_completion(system_prompt, model_name, base64_image, prompt, temperature=1, token_limit=30000):
    """
    Moonshot AI Kimi vision-text completion API call.
    Only kimi-thinking-preview supports vision. kimi-k2 is text-only.
    
    Args:
        system_prompt (str): System prompt
        model_name (str): Model name (should be "kimi-thinking-preview")
        base64_image (str): Base64-encoded image data
        prompt (str): User prompt
        temperature (float): Temperature parameter (0-1)
        token_limit (int): Maximum number of tokens for the completion response
        
    Returns:
        str: Generated text
    """
    print(f"Moonshot AI Kimi vision-text API call: model={model_name}")
    
    # Use OpenAI client with Moonshot base URL
    client = OpenAI(
        api_key=os.getenv("MOONSHOT_API_KEY"),
        base_url="https://api.moonshot.ai/v1"
    )
    
    # Build messages with image content
    messages = []
    if system_prompt:
        messages.append({"role": "system", "content": system_prompt})
    
    messages.append({
        "role": "user",
        "content": [
            {"type": "image_url", "image_url": {"url": f"data:image/png;base64,{base64_image}"}},
            {"type": "text", "text": prompt},
        ],
    })

    response = client.chat.completions.create(
        model=model_name,
        messages=messages,
        max_tokens=token_limit,
        temperature=temperature,
    )
    
    return response.choices[0].message.content

@retry_on_moonshot_error
def moonshot_multiimage_completion(system_prompt, model_name, prompt, list_content, list_image_base64, temperature=1, token_limit=30000):
    """
    Moonshot AI Kimi multi-image completion API call.
    Only kimi-thinking-preview supports vision. kimi-k2 is text-only.
    
    Args:
        system_prompt (str): System prompt
        model_name (str): Model name (should be "kimi-thinking-preview")
        prompt (str): User prompt
        list_content (List[str]): List of text content corresponding to each image
        list_image_base64 (List[str]): List of base64-encoded image data
        temperature (float): Temperature parameter (0-1)
        token_limit (int): Maximum number of tokens for the completion response
        
    Returns:
        str: Generated text
    """
    print(f"Moonshot AI Kimi multi-image API call: model={model_name}")
    
    # Use OpenAI client with Moonshot base URL
    client = OpenAI(
        api_key=os.getenv("MOONSHOT_API_KEY"),
        base_url="https://api.moonshot.ai/v1"
    )
    
    # Build content blocks with text and images
    content_blocks = []
    
    # Add text content and corresponding images
    for text_item, base64_image in zip(list_content, list_image_base64):
        content_blocks.append({
            "type": "text",
            "text": text_item,
        })
        content_blocks.append({
            "type": "image_url",
            "image_url": {"url": f"data:image/png;base64,{base64_image}"}
        })
    
    # Add final prompt
    content_blocks.append({
        "type": "text",
        "text": prompt
    })

    messages = []
    if system_prompt:
        messages.append({"role": "system", "content": system_prompt})
    
    messages.append({
        "role": "user",
        "content": content_blocks,
    })

    response = client.chat.completions.create(
        model=model_name,
        messages=messages,
        max_tokens=token_limit,
        temperature=temperature,
    )
    
    return response.choices[0].message.content

<<<<<<< HEAD
# ======== ZHIPUAI GLM API INTEGRATION ========

def retry_on_zai_error(func):
    """
    Retry wrapper for ZAI SDK calls.
    Retries on: RateLimitError, Timeout, APIConnectionError,
                APIStatusError (5xx), httpx.RemoteProtocolError.
    Immediately raises on: BadRequestError (400).
    """
    @functools.wraps(func)
    def wrapper(*args, **kwargs):
        max_retries = kwargs.pop("max_retries", 5)
        base_delay  = kwargs.pop("base_delay", 2)

        for attempt in range(max_retries):
            try:
                return func(*args, **kwargs)

            # BadRequestError should NOT be retried - it indicates invalid request
            except BadRequestError as e:
                print(f"ZAI BadRequestError (not retrying): {e}")
                raise

            # transient issues worth retrying
            except (RateLimitError, APITimeoutError, APIConnectionError,
                    httpx.RemoteProtocolError, httpx.ReadTimeout) as e:
                if attempt < max_retries - 1:
                    print(f"ZAI transient error: {e}")
                    _sleep_with_backoff(base_delay, attempt)
                    continue
                raise

            # server‑side 5xx response
            except APIStatusError as e:
                if 500 <= e.status_code < 600 and attempt < max_retries - 1:
                    print(f"ZAI server error {e.status_code}: {e.message}")
                    _sleep_with_backoff(base_delay, attempt)
                    continue
                raise

    return wrapper

@retry_on_zai_error
def zai_text_completion(system_prompt, model_name, prompt, temperature=0.6, token_limit=4096, thinking=True):
    """
    ZAI GLM text completion API call.
    
    Args:
        system_prompt (str): System prompt
        model_name (str): Model name (e.g., "glm-4.5")
        prompt (str): User prompt
        temperature (float): Temperature parameter
        token_limit (int): Maximum number of tokens for the completion response
        thinking (bool): Whether to enable thinking mode
        
    Returns:
        str: Generated text
    """
    if ZaiClient is None:
        raise ImportError("'zai' package not installed. Please install it to use the ZAI API provider.")
        
    print(f"ZAI GLM text API call: model={model_name}")
    
    client = ZaiClient(api_key=os.getenv("ZAI_API_KEY"))
    
    messages = []
    if system_prompt:
        messages.append({"role": "system", "content": system_prompt})
    messages.append({"role": "user", "content": prompt})

    thinking_param = {"type": "enabled"} if thinking else {"type": "disabled"}

    response = client.chat.completions.create(
        model=model_name,
        messages=messages,
        thinking=thinking_param,
        stream=True,
        max_tokens=token_limit,
        temperature=temperature
    )
    
    content = ""
    for chunk in response:
        if chunk.choices[0].delta.content:
            content += chunk.choices[0].delta.content
            
    return content

# ======== END ZHIPUAI GLM API INTEGRATION ========


=======
>>>>>>> f1314e28
@retry_on_stepfun_error
def stepfun_text_completion(
    system_prompt: str,
    model_name: str,
    prompt: str,
    temperature: float = 1.0,
    token_limit: int = 30000
) -> str:
    """
    Calls StepFun chat completion in text-only mode.
    """
    client = OpenAI(
        api_key=os.getenv("STEPFUN_API_KEY"),
        base_url="https://api.stepfun.com/v1"
    )

    messages = []
    if system_prompt:
        messages.append({"role": "system", "content": system_prompt})
    messages.append({"role": "user", "content": prompt})

    resp = client.chat.completions.create(
        model=model_name,
        messages=messages,
        temperature=temperature,
        max_tokens=token_limit,
    )
    return resp.choices[0].message.content

@retry_on_stepfun_error
def stepfun_completion(
    system_prompt: str,
    model_name: str,
    image_base64: str,
    prompt: str,
    temperature: float = 1.0,
    token_limit: int = 30000,
    detail: str = "low"
) -> str:
    """
    Sends one base64-encoded image plus text prompt to StepFun.
    model_name must support vision (e.g. 'step-vision‑###' or 'step-1‑8k').
    """

    if isinstance(image_base64, str) and not image_base64.startswith("data:image"):
        image_base64 = "data:image/png;base64," + image_base64

    client = OpenAI(
        api_key=os.getenv("STEPFUN_API_KEY"),
        base_url="https://api.stepfun.com/v1"
    )

    messages = []
    if system_prompt:
        messages.append({"role": "system", "content": system_prompt})

    messages.append({
        "role": "user",
        "content": [
            {
                "type": "image_url",
                "image_url": {"url": image_base64, "detail": detail},
            },
            {"type": "text", "text": prompt},
        ],
    })

    resp = client.chat.completions.create(
        model=model_name,
        messages=messages,
        temperature=temperature,
        max_tokens=token_limit,
    )
    return resp.choices[0].message.content

@retry_on_stepfun_error
def stepfun_multiimage_completion(
        system_prompt: str, 
        model_name: str, 
        prompt: str, 
        list_content: List[str], 
        list_image_base64: List[str], 
        temperature: float = 1, 
        token_limit: int = 30000):
    """
    StepFun multi-image completion API call.
    Only vision-capable StepFun models support multi-image input.

    Args:
        system_prompt (str): System prompt
        model_name (str): Model name (should be vision-capable, e.g. 'step-1-8k' or similar)
        prompt (str): User prompt (final text prompt after images)
        list_content (List[str]): List of text content corresponding to each image
        list_image_base64 (List[str]): List of base64-encoded image data
        temperature (float): Temperature parameter (0-1)
        token_limit (int): Maximum number of tokens for the completion response
        
    Returns:
        str: Generated text
    """
    print(f"StepFun multi-image API call: model={model_name}")

    # Check if model supports vision if needed (adjust names as required)
    if model_name not in ["step-1-8k", "step-vision-8k", "step-vision-128k"]:  # Example, expand as needed
        raise ValueError(f"Unsupported StepFun vision model: {model_name}. Provide a StepFun vision-capable model.")

    # Use OpenAI client with StepFun base URL
    client = OpenAI(
        api_key=os.getenv("STEPFUN_API_KEY"),
        base_url="https://api.stepfun.com/v1"
    )

    # Build content blocks with text and images
    content_blocks = []

    for text_item, base64_image in zip(list_content, list_image_base64):
        content_blocks.append({
            "type": "text",
            "text": text_item,
        })
        content_blocks.append({
            "type": "image_url",
            "image_url": {"url": f"data:image/png;base64,{base64_image}"}
        })

    # Add final prompt
    content_blocks.append({
        "type": "text",
        "text": prompt
    })

    messages = []
    if system_prompt:
        messages.append({"role": "system", "content": system_prompt})
    
    messages.append({
        "role": "user",
        "content": content_blocks,
    })

    response = client.chat.completions.create(
        model=model_name,
        messages=messages,
        max_tokens=token_limit,
        temperature=temperature,
    )
    
    return response.choices[0].message.content<|MERGE_RESOLUTION|>--- conflicted
+++ resolved
@@ -1,10 +1,12 @@
 import os
+import random
 import random
 import time
 import functools
 import httpx
 
 from openai import OpenAI
+from openai import RateLimitError, APITimeoutError, APIConnectionError, APIStatusError, BadRequestError
 from openai import RateLimitError, APITimeoutError, APIConnectionError, APIStatusError, BadRequestError
 import anthropic
 import google.generativeai as genai
@@ -29,9 +31,22 @@
     if not text:
         return 0
     return len(text) // 4
+import grpc
+
+from typing import Optional, List, Any
+
+def estimate_token_count(text: str) -> int:
+    """
+    Rough estimation of token count for text.
+    Uses a simple heuristic of ~4 characters per token.
+    """
+    if not text:
+        return 0
+    return len(text) // 4
 
 def _sleep_with_backoff(base_delay: int, attempt: int) -> None:
     delay = base_delay * (2 ** attempt) + random.uniform(0, 1)
+    print(f"Retrying in {delay:.2f}s … (attempt {attempt + 1})")
     print(f"Retrying in {delay:.2f}s … (attempt {attempt + 1})")
     time.sleep(delay)
 
@@ -61,11 +76,7 @@
                 raise
 
             except (RateLimitError, APITimeoutError, APIConnectionError,
-<<<<<<< HEAD
                     httpx.RemoteProtocolError, httpx.ReadTimeout) as e:
-=======
-                    httpx.RemoteProtocolError) as e:
->>>>>>> f1314e28
                 # Transient; back off and retry.
                 if attempt < max_retries - 1:
                     print(f"StepFun transient error: {e}")
@@ -119,13 +130,14 @@
                 print(f"OpenAI BadRequestError (not retrying): {e}")
                 raise
 
+            # BadRequestError should NOT be retried - it indicates invalid request
+            except BadRequestError as e:
+                print(f"OpenAI BadRequestError (not retrying): {e}")
+                raise
+
             # transient issues worth retrying
             except (RateLimitError, APITimeoutError, APIConnectionError,
-<<<<<<< HEAD
                     httpx.RemoteProtocolError, httpx.ReadTimeout) as e:
-=======
-                    httpx.RemoteProtocolError) as e:
->>>>>>> f1314e28
                 if attempt < max_retries - 1:
                     print(f"OpenAI transient error: {e}")
                     _sleep_with_backoff(base_delay, attempt)
@@ -144,6 +156,8 @@
 
 def retry_on_overload(func):
     """
+    A decorator to retry a function call on anthropic.APIStatusError with 'overloaded_error',
+    httpx.RemoteProtocolError, or when the API returns None/empty response.
     A decorator to retry a function call on anthropic.APIStatusError with 'overloaded_error',
     httpx.RemoteProtocolError, or when the API returns None/empty response.
     A decorator to retry a function call on anthropic.APIStatusError with 'overloaded_error',
@@ -450,6 +464,7 @@
         token_limit = 32768
     elif "o3" in model_name:
         print("o3 only supports 32768 tokens")
+        print("o3 only supports 32768 tokens")
         token_limit = 10000
 
     # Force-clean headers to prevent UnicodeEncodeError
@@ -477,6 +492,7 @@
 
     # Update token parameter logic to include o4 models
     token_param = "max_completion_tokens" if ("o1" in model_name or "o4" in model_name or "o3" in model_name or "gpt-5" in model_name) else "max_tokens"
+    token_param = "max_completion_tokens" if ("o1" in model_name or "o4" in model_name or "o3" in model_name or "gpt-5" in model_name) else "max_tokens"
     request_params = {
         "model": model_name,
         "messages": messages,
@@ -504,6 +520,7 @@
         token_limit = 32768
     elif "o3" in model_name:
         print("o3 only supports 32768 tokens")
+        print("o3 only supports 32768 tokens")
         token_limit = 10000
 
     messages = [
@@ -520,6 +537,7 @@
 
     # Update token parameter logic to include all o-series models
     token_param = "max_completion_tokens" if ("o1" in model_name or "o4" in model_name or "o3" in model_name or "gpt-5" in model_name) else "max_tokens"
+    token_param = "max_completion_tokens" if ("o1" in model_name or "o4" in model_name or "o3" in model_name or "gpt-5" in model_name) else "max_tokens"
     
     request_params = {
         "model": model_name,
@@ -533,6 +551,16 @@
     else:
         request_params["temperature"] = 1
 
+    if model_name == "o3-pro":
+        messages[0]['content'][0]['type'] = "input_text"
+        response = client.responses.create(
+            model="o3-pro",
+            input=messages,
+        )
+        generated_str = response.output[1].content[0].text
+    else:
+        response = client.chat.completions.create(**request_params)
+        generated_str = response.choices[0].message.content
     if model_name == "o3-pro":
         messages[0]['content'][0]['type'] = "input_text"
         response = client.responses.create(
@@ -549,6 +577,7 @@
 def openai_text_reasoning_completion(system_prompt, model_name, prompt, temperature=1, token_limit=30000, reasoning_effort="medium"):
     print(f"OpenAI text-reasoning API call: model={model_name}, reasoning_effort={reasoning_effort}")
     
+    
     client = OpenAI(api_key=os.getenv("OPENAI_API_KEY"))
     if "gpt-4o" in model_name:
         print("gpt-4o only supports 16384 tokens")
@@ -557,6 +586,7 @@
         print("gpt-4.1 only supports 32768 tokens")
         token_limit = 32768
     elif "o3" in model_name:
+        print("o3 only supports 32768 tokens")
         print("o3 only supports 32768 tokens")
         token_limit = 10000
     
@@ -574,6 +604,7 @@
 
     # Update token parameter logic to include all o-series models
     token_param = "max_completion_tokens" if ("o1" in model_name or "o4" in model_name or "o3" in model_name or "gpt-5" in model_name) else "max_tokens"
+    token_param = "max_completion_tokens" if ("o1" in model_name or "o4" in model_name or "o3" in model_name or "gpt-5" in model_name) else "max_tokens"
     
     # Prepare request parameters dynamically
     request_params = {
@@ -588,6 +619,16 @@
     else:
         request_params["temperature"] = temperature
 
+    if model_name == "o3-pro":
+        messages[0]['content'][0]['type'] = "input_text"
+        response = client.responses.create(
+            model="o3-pro",
+            input=messages,
+        )
+        generated_str = response.output[1].content[0].text
+    else:
+        response = client.chat.completions.create(**request_params)
+        generated_str = response.choices[0].message.content
     if model_name == "o3-pro":
         messages[0]['content'][0]['type'] = "input_text"
         response = client.responses.create(
@@ -634,6 +675,7 @@
     return content
 
 
+
 def xai_grok_text_completion(system_prompt, model_name, prompt, reasoning_effort="high", token_limit=30000, temperature=1):
     print(f"XAI Grok text API call: model={model_name}, reasoning_effort={reasoning_effort}")
     from xai_sdk import Client
@@ -645,11 +687,21 @@
     api_key=os.getenv("XAI_API_KEY")
     )
 
+    from xai_sdk import Client
+    from xai_sdk.chat import user, system
+    import grpc
+
+    client = Client(
+    api_host="api.x.ai",
+    api_key=os.getenv("XAI_API_KEY")
+    )
+
     params = {
         "model": model_name,
         "temperature": temperature,
         "max_tokens": token_limit
     }
+
 
     if "grok-3-mini" in model_name:
         params["reasoning_effort"] = reasoning_effort
@@ -672,7 +724,6 @@
             if code in [
                     grpc.StatusCode.RESOURCE_EXHAUSTED, 
                     grpc.StatusCode.DEADLINE_EXCEEDED,
-<<<<<<< HEAD
                     grpc.StatusCode.UNKNOWN,
                     grpc.StatusCode.INTERNAL,
                     grpc.StatusCode.UNAVAILABLE,
@@ -681,9 +732,6 @@
                     grpc.StatusCode.FAILED_PRECONDITION,
                     grpc.StatusCode.OUT_OF_RANGE,
                     grpc.StatusCode.NOT_FOUND,
-=======
-                    grpc.StatusCode.UNKNOWN
->>>>>>> f1314e28
             ]:
                 # token per min: 16k
                 # DEADLINE_EXCEEDED
@@ -709,6 +757,7 @@
         token_limit = 32768
     elif "o3" in model_name:
         print("o3 only supports 32768 tokens")
+        print("o3 only supports 32768 tokens")
         token_limit = 10000
 
     content_blocks = []
@@ -739,6 +788,7 @@
     ]
     
     # Update token parameter logic to include all o-series models
+    token_param = "max_completion_tokens" if ("o1" in model_name or "o4" in model_name or "o3" in model_name or "gpt-5" in model_name) else "max_tokens"
     token_param = "max_completion_tokens" if ("o1" in model_name or "o4" in model_name or "o3" in model_name or "gpt-5" in model_name) else "max_tokens"
     
     request_params = {
@@ -1074,7 +1124,9 @@
 def vllm_text_completion(
     system_prompt, 
     model_name, 
+    model_name, 
     prompt, 
+    token_limit=500000, 
     token_limit=500000, 
     temperature=1, 
     port=8000,
@@ -1082,11 +1134,13 @@
 ):
     url = f"http://{host}:{port}/v1/chat/completions"
     headers = {"Content-Type": "application/json"}
+    headers = {"Content-Type": "application/json"}
     messages = [
         {"role": "system", "content": system_prompt},
         {"role": "user", "content": prompt}
     ]
 
+    model_name = parse_vllm_model_name(model_name)
     model_name = parse_vllm_model_name(model_name)
     payload = {
         "model": model_name,
@@ -1102,6 +1156,7 @@
 def vllm_completion(
     system_prompt,
     model_name,
+    model_name,
     prompt,
     base64_image=None,
     token_limit=30000,
@@ -1111,6 +1166,7 @@
 ):
     url = f"http://{host}:{port}/v1/chat/completions"
     headers = {"Content-Type": "application/json"}
+    headers = {"Content-Type": "application/json"}
 
     # Construct the user message content
     if base64_image:
@@ -1127,6 +1183,7 @@
     messages.append({"role": "user", "content": user_content})
 
     model_name = parse_vllm_model_name(model_name)
+    model_name = parse_vllm_model_name(model_name)
     payload = {
         "model": model_name,
         "messages": messages,
@@ -1137,12 +1194,15 @@
 
     print(f"payload: {payload}")
 
+    print(f"payload: {payload}")
+
     response = requests.post(url, headers=headers, json=payload)
     response.raise_for_status()
     return response.json()["choices"][0]["message"]["content"]
 
 def vllm_multiimage_completion(
     system_prompt,
+    model_name,
     model_name,
     prompt,
     list_image_base64,
@@ -1153,6 +1213,7 @@
 ):
     url = f"http://{host}:{port}/v1/chat/completions"
     headers = {"Content-Type": "application/json"}
+    headers = {"Content-Type": "application/json"}
 
     # Construct the user message content with multiple images
     user_content = []
@@ -1165,6 +1226,7 @@
         messages.append({"role": "system", "content": system_prompt})
     messages.append({"role": "user", "content": user_content})
 
+    model_name = parse_vllm_model_name(model_name)
     model_name = parse_vllm_model_name(model_name)
     payload = {
         "model": model_name,
@@ -1202,6 +1264,10 @@
     if not url.endswith('/v1'):
         url = url + '/v1'
 
+    # Ensure URL ends with /v1
+    if not url.endswith('/v1'):
+        url = url + '/v1'
+
     print(f"calling modal_vllm_text_completion...\nmodel_name: {model_name}\nurl: {url}\n")
 
     if api_key:
@@ -1213,6 +1279,20 @@
     if system_prompt:
         messages.append({"role": "system", "content": system_prompt})
     messages.append({"role": "user", "content": prompt})
+
+    if "Qwen2.5-7B" in model_name and token_limit > 20000:
+        print("Qwen2.5 7B only supports 32768 tokens")
+        token_limit = 20000
+    
+    if "Qwen2.5-14B" in model_name and token_limit > 30000:
+        print("Qwen2.5 14B only supports 32768 tokens")
+        token_limit = 30000
+
+    if "Qwen2.5-32B" in model_name and token_limit > 10000:
+        token_limit = 10000
+
+    if "Qwen2.5-72B" in model_name and token_limit > 8000:
+        token_limit = 8000
 
     if "Qwen2.5-7B" in model_name and token_limit > 20000:
         print("Qwen2.5 7B only supports 32768 tokens")
@@ -1253,6 +1333,11 @@
     if not url.endswith('/v1'):
         url = url + '/v1'
     
+    
+    # Ensure URL ends with /v1
+    if not url.endswith('/v1'):
+        url = url + '/v1'
+    
     print(f"calling modal_vllm_completion...\nmodel_name: {model_name}\nurl: {url}\n")
     
     if api_key:
@@ -1272,6 +1357,10 @@
     if system_prompt:
         messages.append({"role": "system", "content": system_prompt})
     messages.append({"role": "user", "content": user_content})
+    
+    if "Qwen-2.5-7B" in model_name and token_limit > 20000:
+        print("Qwen-2.5 7B only supports 32768 tokens")
+        token_limit = 20000
     
     if "Qwen-2.5-7B" in model_name and token_limit > 20000:
         print("Qwen-2.5 7B only supports 32768 tokens")
@@ -1302,6 +1391,11 @@
     if not url.endswith('/v1'):
         url = url + '/v1'
     
+    
+    # Ensure URL ends with /v1
+    if not url.endswith('/v1'):
+        url = url + '/v1'
+    
     print(f"calling modal_multiimage_vllm_completion...\nmodel_name: {model_name}\nurl: {url}\n")
     
     if api_key:
@@ -1326,6 +1420,10 @@
         print("Qwen-2.5 7B only supports 32768 tokens")
         token_limit = 20000
 
+    if "Qwen-2.5-7B" in model_name and token_limit > 20000:
+        print("Qwen-2.5 7B only supports 32768 tokens")
+        token_limit = 20000
+
     response = client.chat.completions.create(
         model=model_name,
         messages=messages,
@@ -1360,11 +1458,7 @@
 
             # transient issues worth retrying
             except (RateLimitError, APITimeoutError, APIConnectionError,
-<<<<<<< HEAD
                     httpx.RemoteProtocolError, httpx.ReadTimeout) as e:
-=======
-                    httpx.RemoteProtocolError) as e:
->>>>>>> f1314e28
                 if attempt < max_retries - 1:
                     print(f"Moonshot AI transient error: {e}")
                     _sleep_with_backoff(base_delay, attempt)
@@ -1531,7 +1625,6 @@
     
     return response.choices[0].message.content
 
-<<<<<<< HEAD
 # ======== ZHIPUAI GLM API INTEGRATION ========
 
 def retry_on_zai_error(func):
@@ -1623,8 +1716,6 @@
 # ======== END ZHIPUAI GLM API INTEGRATION ========
 
 
-=======
->>>>>>> f1314e28
 @retry_on_stepfun_error
 def stepfun_text_completion(
     system_prompt: str,
