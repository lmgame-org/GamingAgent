--- conflicted
+++ resolved
@@ -562,56 +562,27 @@
     print(f"XAI Grok text API call: model={model_name}, reasoning_effort={reasoning_effort}")
     from xai_sdk import Client
     from xai_sdk.chat import user, system
-<<<<<<< HEAD
     import grpc
-=======
-    import os
->>>>>>> b0899a56
-
-    max_retries = 10
-    base_delay = 2
-    force_ipv4 = False  # Start with default IP configuration
-    
-    for attempt in range(max_retries):
-        try:
-            # Set IPv4 environment variable if needed
-            if force_ipv4:
-                os.environ["GRPC_DNS_RESOLVER"] = "native"  # Use native DNS resolver
-                os.environ["GRPC_ENABLE_FORK_SUPPORT"] = "false"  # Disable fork support which can interfere
-                print("Forcing IPv4 connection...")
-            
-            client = Client(
-                api_host="api.x.ai",
-                api_key=os.getenv("XAI_API_KEY")
-            )
-
-            params = {
-                "model": model_name,
-                "temperature": temperature,
-                "max_tokens": token_limit
-            }
-
-            if "grok-3-mini" in model_name:
-                params["reasoning_effort"] = reasoning_effort
-
-            chat = client.chat.create(**params)
-            chat.append(system(system_prompt))
-            chat.append(user(prompt))
-            response = chat.sample()
-            return response.content
-        except Exception as e:
-            error_str = str(e)
-            error_type = e.__class__.__name__
-            error_code = None
-            
-            # Safely get error code if available
-            try:
-                if hasattr(e, 'code') and callable(e.code):
-                    error_code = e.code()
-            except:
-                error_code = None
-
-<<<<<<< HEAD
+
+    client = Client(
+    api_host="api.x.ai",
+    api_key=os.getenv("XAI_API_KEY")
+    )
+
+    params = {
+        "model": model_name,
+        "temperature": temperature,
+        "max_tokens": token_limit
+    }
+
+    if "grok-3-mini" in model_name:
+        params["reasoning_effort"] = reasoning_effort
+
+    chat = client.chat.create(**params)
+
+    chat.append(system(system_prompt))
+    chat.append(user(prompt))
+
     # ================== TEMPORARY FIX FOR XAI GROK RATE LIMITS ================== #
     retries = 0
     backoff = 5  # initial backoff in seconds
@@ -638,54 +609,6 @@
                 raise Exception(e)
     
     # ================== TEMPORARY FIX FOR XAI GROK RATE LIMITS ================== #
-=======
-            # Check for IPv6-related issues
-            is_ipv6_error = any(x in error_str.lower() for x in ["ipv6", "no route to host"])
-            
-            # Helper function to determine retry delay
-            def get_retry_delay(base_delay, attempt, error_type, is_ipv6=False):
-                delay = base_delay * (2 ** attempt)
-                if is_ipv6:
-                    return delay * 1.2  # 20% more delay for IPv6 issues
-                if "Connection reset by peer" in error_str:
-                    return delay * 1.5  # 50% more delay for connection resets
-                elif error_type == "UNKNOWN":
-                    return delay + (attempt * 2)  # Extra delay for server errors
-                return delay
-
-            # Check if error is retryable
-            is_retryable = False
-            error_type = None
-            
-            if (error_code == grpc.StatusCode.RESOURCE_EXHAUSTED) or ('RESOURCE_EXHAUSTED' in error_str):
-                is_retryable = True
-                error_type = "RESOURCE_EXHAUSTED"
-            elif (error_code == grpc.StatusCode.UNAVAILABLE) or ('UNAVAILABLE' in error_str):
-                is_retryable = True
-                error_type = "UNAVAILABLE"
-                # If this is an IPv6 error and we haven't tried IPv4 yet, force IPv4 for next attempt
-                if is_ipv6_error and not force_ipv4:
-                    force_ipv4 = True
-                    print("Detected IPv6 connectivity issue, will retry with IPv4 only")
-            elif (error_code == grpc.StatusCode.DEADLINE_EXCEEDED) or ('DEADLINE_EXCEEDED' in error_str):
-                is_retryable = True
-                error_type = "DEADLINE_EXCEEDED"
-            elif (error_code == grpc.StatusCode.UNKNOWN) or ('UNKNOWN' in error_str):
-                is_retryable = True
-                error_type = "UNKNOWN"
-
-            if is_retryable and attempt < max_retries - 1:
-                delay = get_retry_delay(base_delay, attempt, error_type, is_ipv6_error)
-                print(f"Grok API error ({error_type} - {error_str}). Retrying in {delay:.2f} seconds... (Attempt {attempt + 1}/{max_retries})")
-                time.sleep(delay)
-                continue
-            elif is_retryable:
-                print(f"Grok API error persists after {max_retries} attempts. Last error ({error_type}): {error_str}")
-                raise
-            else:
-                print(f"Unhandled Grok API error: {error_str}")
-                raise
->>>>>>> b0899a56
 
 @retry_on_openai_error
 def openai_multiimage_completion(system_prompt, model_name, prompt, list_content, list_image_base64, token_limit=30000, reasoning_effort="medium"):
