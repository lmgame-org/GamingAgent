import os

from openai import OpenAI
import anthropic
import google.generativeai as genai
from google.generativeai import types

def anthropic_completion(system_prompt, model_name, base64_image, prompt, thinking=False):
    print(f"anthropic vision-text activated... thinking: {thinking}")
    client = anthropic.Anthropic(api_key=os.getenv("ANTHROPIC_API_KEY"))
    messages = [
        {
            "role": "user",
            "content": [
                {
                    "type": "image",
                    "source": {
                        "type": "base64",
                        "media_type": "image/png",
                        "data": base64_image,
                    },
                },
                {
                    "type": "text",
                    "text": prompt
                },
            ],
        }
    ]
    if thinking:
        with client.messages.stream(
                max_tokens=20000,
                thinking={
                    "type": "enabled",
                    "budget_tokens": 16000
                },
                messages=messages,
                temperature=1,
                system=system_prompt,
                model=model_name, # claude-3-5-sonnet-20241022 # claude-3-7-sonnet-20250219
            ) as stream:
                partial_chunks = []
                for chunk in stream.text_stream:
                    partial_chunks.append(chunk)
    else:
         
        with client.messages.stream(
                max_tokens=1024,
                messages=messages,
                temperature=0,
                system=system_prompt,
                model=model_name, # claude-3-5-sonnet-20241022 # claude-3-7-sonnet-20250219
            ) as stream:
                partial_chunks = []
                for chunk in stream.text_stream:
                    partial_chunks.append(chunk)
        
    generated_code_str = "".join(partial_chunks)
    
    return generated_code_str

def anthropic_text_completion(system_prompt, model_name, prompt, thinking=False):
    client = anthropic.Anthropic(api_key=os.getenv("ANTHROPIC_API_KEY"))
    messages = [
                {
                    "role": "user",
                    "content": [
                        {
                            "type": "text",
                            "text": prompt
                        },
                    ],
                }
            ]
    if thinking:
        with client.messages.stream(
                max_tokens=20000,
                thinking={
                    "type": "enabled",
                    "budget_tokens": 16000
                },
                messages=messages,
                temperature=1,
                system=system_prompt,
                model=model_name, # claude-3-5-sonnet-20241022 # claude-3-7-sonnet-20250219
            ) as stream:
                partial_chunks = []
                for chunk in stream.text_stream:
                    partial_chunks.append(chunk)
    else:    
        with client.messages.stream(
                max_tokens=1024,
                messages=messages,
                temperature=0,
                system=system_prompt,
                model=model_name, # claude-3-5-sonnet-20241022 # claude-3-7-sonnet-20250219
            ) as stream:
                partial_chunks = []
                for chunk in stream.text_stream:
                    partial_chunks.append(chunk)
        
    generated_str = "".join(partial_chunks)
    
    return generated_str


def anthropic_multiimage_completion(system_prompt, model_name, prompt, list_content, list_image_base64):
    client = anthropic.Anthropic(api_key=os.getenv("ANTHROPIC_API_KEY"))
    
    content_blocks = [] 
    for text_item, base64_image in zip(list_content, list_image_base64):
        content_blocks.append(
            {
                "type": "text",
                "text": text_item,
            }
        )
        content_blocks.append(
            {
                "type": "image",
                "source": {
                    "type": "base64",
                    "media_type": "image/png",
                    "data": base64_image,
                },
            }
        )
    
    content_blocks.append(
        {
            "type": "text",
            "text": prompt
        }
    )

    messages = [
        {
            "role": "user",
            "content": content_blocks,
        }
    ]

    print(f"message size: {len(content_blocks)+1}")

    with client.messages.stream(
            max_tokens=1024,
            messages=messages,
            temperature=0,
            system=system_prompt,
            model=model_name, # claude-3-5-sonnet-20241022 # claude-3-7-sonnet-20250219
        ) as stream:
            partial_chunks = []
            for chunk in stream.text_stream:
                print(chunk)
                partial_chunks.append(chunk)
        
    generated_str = "".join(partial_chunks)
    
    return generated_str

def openai_completion(system_prompt, model_name, base64_image, prompt, temperature=0):
    client = OpenAI(api_key=os.getenv("OPENAI_API_KEY"))
    base64_image = None if "o3-mini" in model_name else base64_image
    if base64_image is None:
        messages = [
            {
                "role": "user",
                "content": [
                    {
                        "type": "text",
                        "text": prompt
                    },
                ],
            }
        ]
    else:
        messages = [
            {
                "role": "user",
                "content": [
                    {
                        "type": "image_url",
                        "image_url": {
                            "url": f"data:image/png;base64,{base64_image}"
                        },
                    },
                    {
                        "type": "text",
                        "text": prompt
                    },
                ],
            }
        ]

    token_param = "max_completion_tokens" if "o3-mini" in model_name else "max_tokens"
    # Prepare request parameters dynamically
    request_params = {
        "model": model_name,
        "messages": messages,
        token_param: 4096
    }
    
    if "o3-mini" not in model_name:  # Assuming o3-mini doesn't support 'temperature'
        request_params["temperature"] = temperature

    response = client.chat.completions.create(**request_params)

    generated_str = response.choices[0].message.content
     
    return generated_str

<<<<<<< HEAD
def openai_text_completion(system_prompt, model_name, prompt):
    client = OpenAI(api_key=os.getenv("OPENAI_API_KEY"))
    messages = [
=======
def openai_vision_reasoning_completion(system_prompt, model_name, base64_image, prompt, temperature=0):
    client = OpenAI(api_key=os.getenv("OPENAI_API_KEY"))

    if base64_image is None:
        messages = [
            {
                "role": "user",
                "content": [
                    {
                        "type": "text",
                        "text": prompt
                    },
                ],
            }
        ]
    else:
        messages = [
>>>>>>> 5e178594
            {
                "role": "user",
                "content": [
                    {
<<<<<<< HEAD
=======
                        "type": "image_url",
                        "image_url": {
                            "url": f"data:image/png;base64,{base64_image}"
                        },
                    },
                    {
>>>>>>> 5e178594
                        "type": "text",
                        "text": prompt
                    },
                ],
            }
        ]

<<<<<<< HEAD
    response = client.chat.completions.create(
        model=model_name,
        messages=messages,
        temperature=0,
        max_tokens=1024,
    )
=======
    # Determine correct token parameter
    token_param = "max_completion_tokens"
    
    # Prepare request parameters dynamically
    request_params = {
        "model": model_name,
        "messages": messages,
        token_param: 100000,
        "reasoning_effort": "medium"
    }
    

    response = client.chat.completions.create(**request_params)
>>>>>>> 5e178594

    generated_str = response.choices[0].message.content
     
    return generated_str

def openai_text_reasoning_completion(system_prompt, model_name, prompt, temperature=0):
    client = OpenAI(api_key=os.getenv("OPENAI_API_KEY"))
    
    messages = [
        {
            "role": "user",
            "content": [
                {
                    "type": "text",
                    "text": prompt
                },
            ],
        }
    ]

    # Determine correct token parameter
    token_param = "max_completion_tokens" if "o3-mini" in model_name else "max_tokens"
    
    # Prepare request parameters dynamically
    request_params = {
        "model": model_name,
        "messages": messages,
        token_param: 100000,
        "reasoning_effort": "medium"
    }
    
    # Only add 'temperature' if the model supports it
    if "o3-mini" not in model_name:  # Assuming o3-mini doesn't support 'temperature'
        request_params["temperature"] = temperature

    response = client.chat.completions.create(**request_params)

    generated_str = response.choices[0].message.content
     
    return generated_str

def deepseek_text_reasoning_completion(system_prompt, model_name, prompt):
     
    client = OpenAI(
        api_key=os.getenv("DEEPSEEK_API_KEY"),
        base_url="https://api.deepseek.com",
    )


    messages = [
        {
            "role": "user",
            "content": prompt
        }
    ]

    reasoning_content = ""
    content = ""
    response = client.chat.completions.create(
        model= model_name,
        messages = messages,
        stream=True,
        max_tokens=8000)
    
    for chunk in response:
        if chunk.choices[0].delta.reasoning_content and chunk.choices[0].delta.reasoning_content:
            reasoning_content += chunk.choices[0].delta.reasoning_content
        elif hasattr(chunk.choices[0].delta, "content") and chunk.choices[0].delta.content:
            content += chunk.choices[0].delta.content
    
    # generated_str = response.choices[0].message.content
    print(content)
    return content
    

def anthropic_completion(system_prompt, model_name, base64_image, prompt, thinking=False):
    print(f"anthropic vision-text activated... thinking: {thinking}")
    client = anthropic.Anthropic(api_key=os.getenv("ANTHROPIC_API_KEY"))
    messages = [
                {
                    "role": "user",
                    "content": [
                        {
                            "type": "image",
                            "source": {
                                "type": "base64",
                                "media_type": "image/png",
                                "data": base64_image,
                            },
                        },
                        {
                            "type": "text",
                            "text": prompt
                        },
                    ],
                }
            ]
    if thinking:
        with client.messages.stream(
                max_tokens=20000,
                thinking={
                    "type": "enabled",
                    "budget_tokens": 16000
                },
                messages=messages,
                temperature=1,
                system=system_prompt,
                model=model_name, # claude-3-5-sonnet-20241022 # claude-3-7-sonnet-20250219
            ) as stream:
                partial_chunks = []
                for chunk in stream.text_stream:
                    partial_chunks.append(chunk)
    else:
         
        with client.messages.stream(
                max_tokens=1024,
                messages=messages,
                temperature=0,
                system=system_prompt,
                model=model_name, # claude-3-5-sonnet-20241022 # claude-3-7-sonnet-20250219
            ) as stream:
                partial_chunks = []
                for chunk in stream.text_stream:
                    partial_chunks.append(chunk)
        
    generated_code_str = "".join(partial_chunks)
    
    print(f"model name: {model_name}")
    messages = [
        {
            "role": "user",
            "content": [
                {
                    "type": "text",
                    "text": prompt
                },
            ],
        }
    ]

    # Determine correct token parameter
    token_param = "max_completion_tokens" if "o3-mini" in model_name else "max_tokens"
    
    # Prepare request parameters dynamically
    request_params = {
        "model": model_name,
        "messages": messages,
        token_param: 100000,
        "reasoning_effort": "medium"
    }
    
    # Only add 'temperature' if the model supports it
    if "o3-mini" not in model_name:  # Assuming o3-mini doesn't support 'temperature'
        request_params["temperature"] = temperature

    response = client.chat.completions.create(**request_params)

    generated_str = response.choices[0].message.content
     
    return generated_str

def openai_multiimage_completion(system_prompt, model_name, prompt, list_content, list_image_base64):
    client = OpenAI(api_key=os.getenv("OPENAI_API_KEY"))

    content_blocks = []
    
    joined_steps = "\n\n".join(list_content)
    content_blocks.append(
        {
            "type": "text",
            "text": joined_steps
        }
    )

    for base64_image in list_image_base64:
        content_blocks.append(
            {
                "type": "image_url",
                "image_url": {
                    "url": f"data:image/png;base64,{base64_image}"
                },
            },
        )

    messages [
        {
            "role": "user",
            "content": content_blocks,
        }
    ]
    
    response = client.chat.completions.create(
        model=model_name,
        messages=messages,
        temperature=0,
        max_tokens=1024,
    )

    generated_str = response.choices[0].message.content
     
    return generated_str


def gemini_text_completion(system_prompt, model_name, prompt):
    genai.configure(api_key=os.getenv("GEMINI_API_KEY"))
    model = genai.GenerativeModel(model_name=model_name)

    messages = [
        prompt,
    ]
            
    try:
        response = model.generate_content(
            messages
        )
    except Exception as e:
        print(f"error: {e}")

    try:
        response = model.generate_content(messages)

        # Ensure response is valid and contains candidates
        if not response or not hasattr(response, "candidates") or not response.candidates:
            print("Warning: Empty or invalid response")
            return ""
        
        return response.text  # Access response.text safely

    except Exception as e:
        print(f"Error: {e}")
        return "" 

def anthropic_text_completion(system_prompt, model_name, prompt, thinking=False):
    client = anthropic.Anthropic(api_key=os.getenv("ANTHROPIC_API_KEY"))
    messages = [
                {
                    "role": "user",
                    "content": [
                        {
                            "type": "text",
                            "text": prompt
                        },
                    ],
                }
            ]
    if thinking:
        with client.messages.stream(
                max_tokens=20000,
                thinking={
                    "type": "enabled",
                    "budget_tokens": 16000
                },
                messages=messages,
                temperature=1,
                system=system_prompt,
                model=model_name, # claude-3-5-sonnet-20241022 # claude-3-7-sonnet-20250219
            ) as stream:
                partial_chunks = []
                for chunk in stream.text_stream:
                    partial_chunks.append(chunk)
    else:    
        with client.messages.stream(
                max_tokens=1024,
                messages=messages,
                temperature=0,
                system=system_prompt,
                model=model_name, # claude-3-5-sonnet-20241022 # claude-3-7-sonnet-20250219
            ) as stream:
                partial_chunks = []
                for chunk in stream.text_stream:
                    partial_chunks.append(chunk)
        
    generated_str = "".join(partial_chunks)
    
    return generated_str

def gemini_text_completion(system_prompt, model_name, prompt):
    genai.configure(api_key=os.getenv("GEMINI_API_KEY"))
    model = genai.GenerativeModel(model_name=model_name)

    messages = [
        prompt,
    ]
            
    try:
        response = model.generate_content(
            messages
        )
    except Exception as e:
        print(f"error: {e}")

    try:
        response = model.generate_content(messages)

        # Ensure response is valid and contains candidates
        if not response or not hasattr(response, "candidates") or not response.candidates:
            print("Warning: Empty or invalid response")
            return ""
        
        return response.text  # Access response.text safely

    except Exception as e:
        print(f"Error: {e}")
        return "" 

def gemini_completion(system_prompt, model_name, base64_image, prompt):
    genai.configure(api_key=os.getenv("GEMINI_API_KEY"))
    model = genai.GenerativeModel(model_name=model_name)

    messages = [
        {
            "mime_type": "image/jpeg",
            "data": base64_image,
        },
        prompt,
    ]
            
    try:
        response = model.generate_content(
            messages
        )
    except Exception as e:
        print(f"error: {e}")

    try:
        response = model.generate_content(messages)

        # Ensure response is valid and contains candidates
        if not response or not hasattr(response, "candidates") or not response.candidates:
            print("Warning: Empty or invalid response")
            return ""
        
        return response.text  # Access response.text safely

    except Exception as e:
        print(f"Error: {e}")
        return "" 

def gemini_multiimage_completion(system_prompt, model_name, prompt, list_content, list_image_base64):
    genai.configure(api_key=os.getenv("GEMINI_API_KEY"))
    model = genai.GenerativeModel(model_name=model_name)

    content_blocks = []
    for base64_image in list_image_base64:
        content_blocks.append(
            {
                "mime_type": "image/jpeg",
                "data": base64_image,
            },
        )
    
    joined_steps = "\n\n".join(list_content)
    content_blocks.append(
        joined_steps
    )

    messages = content_blocks
            
    try:
        response = model.generate_content(
            messages,
        )
    except Exception as e:
        print(f"error: {e}")

    generated_str = response.text

    return generated_str


def deepseek_text_reasoning_completion(system_prompt, model_name, prompt):
     
    client = OpenAI(
        api_key=os.getenv("DEEPSEEK_API_KEY"),
        base_url="https://api.deepseek.com",
    )


    messages = [
        {
            "role": "user",
            "content": prompt
        }
    ]

    reasoning_content = ""
    content = ""
    response = client.chat.completions.create(
        model= model_name,
        messages = messages,
        stream=True,
        max_tokens=8000)
    
    for chunk in response:
        if chunk.choices[0].delta.reasoning_content and chunk.choices[0].delta.reasoning_content:
            reasoning_content += chunk.choices[0].delta.reasoning_content
        elif hasattr(chunk.choices[0].delta, "content") and chunk.choices[0].delta.content:
            content += chunk.choices[0].delta.content
    
    # generated_str = response.choices[0].message.content
    print(content)
    return content<|MERGE_RESOLUTION|>--- conflicted
+++ resolved
@@ -209,11 +209,6 @@
      
     return generated_str
 
-<<<<<<< HEAD
-def openai_text_completion(system_prompt, model_name, prompt):
-    client = OpenAI(api_key=os.getenv("OPENAI_API_KEY"))
-    messages = [
-=======
 def openai_vision_reasoning_completion(system_prompt, model_name, base64_image, prompt, temperature=0):
     client = OpenAI(api_key=os.getenv("OPENAI_API_KEY"))
 
@@ -231,20 +226,16 @@
         ]
     else:
         messages = [
->>>>>>> 5e178594
             {
                 "role": "user",
                 "content": [
                     {
-<<<<<<< HEAD
-=======
                         "type": "image_url",
                         "image_url": {
                             "url": f"data:image/png;base64,{base64_image}"
                         },
                     },
                     {
->>>>>>> 5e178594
                         "type": "text",
                         "text": prompt
                     },
@@ -252,14 +243,6 @@
             }
         ]
 
-<<<<<<< HEAD
-    response = client.chat.completions.create(
-        model=model_name,
-        messages=messages,
-        temperature=0,
-        max_tokens=1024,
-    )
-=======
     # Determine correct token parameter
     token_param = "max_completion_tokens"
     
@@ -273,7 +256,6 @@
     
 
     response = client.chat.completions.create(**request_params)
->>>>>>> 5e178594
 
     generated_str = response.choices[0].message.content
      
@@ -348,93 +330,6 @@
     print(content)
     return content
     
-
-def anthropic_completion(system_prompt, model_name, base64_image, prompt, thinking=False):
-    print(f"anthropic vision-text activated... thinking: {thinking}")
-    client = anthropic.Anthropic(api_key=os.getenv("ANTHROPIC_API_KEY"))
-    messages = [
-                {
-                    "role": "user",
-                    "content": [
-                        {
-                            "type": "image",
-                            "source": {
-                                "type": "base64",
-                                "media_type": "image/png",
-                                "data": base64_image,
-                            },
-                        },
-                        {
-                            "type": "text",
-                            "text": prompt
-                        },
-                    ],
-                }
-            ]
-    if thinking:
-        with client.messages.stream(
-                max_tokens=20000,
-                thinking={
-                    "type": "enabled",
-                    "budget_tokens": 16000
-                },
-                messages=messages,
-                temperature=1,
-                system=system_prompt,
-                model=model_name, # claude-3-5-sonnet-20241022 # claude-3-7-sonnet-20250219
-            ) as stream:
-                partial_chunks = []
-                for chunk in stream.text_stream:
-                    partial_chunks.append(chunk)
-    else:
-         
-        with client.messages.stream(
-                max_tokens=1024,
-                messages=messages,
-                temperature=0,
-                system=system_prompt,
-                model=model_name, # claude-3-5-sonnet-20241022 # claude-3-7-sonnet-20250219
-            ) as stream:
-                partial_chunks = []
-                for chunk in stream.text_stream:
-                    partial_chunks.append(chunk)
-        
-    generated_code_str = "".join(partial_chunks)
-    
-    print(f"model name: {model_name}")
-    messages = [
-        {
-            "role": "user",
-            "content": [
-                {
-                    "type": "text",
-                    "text": prompt
-                },
-            ],
-        }
-    ]
-
-    # Determine correct token parameter
-    token_param = "max_completion_tokens" if "o3-mini" in model_name else "max_tokens"
-    
-    # Prepare request parameters dynamically
-    request_params = {
-        "model": model_name,
-        "messages": messages,
-        token_param: 100000,
-        "reasoning_effort": "medium"
-    }
-    
-    # Only add 'temperature' if the model supports it
-    if "o3-mini" not in model_name:  # Assuming o3-mini doesn't support 'temperature'
-        request_params["temperature"] = temperature
-
-    response = client.chat.completions.create(**request_params)
-
-    generated_str = response.choices[0].message.content
-     
-    return generated_str
-
 def openai_multiimage_completion(system_prompt, model_name, prompt, list_content, list_image_base64):
     client = OpenAI(api_key=os.getenv("OPENAI_API_KEY"))
 
@@ -474,80 +369,6 @@
 
     generated_str = response.choices[0].message.content
      
-    return generated_str
-
-
-def gemini_text_completion(system_prompt, model_name, prompt):
-    genai.configure(api_key=os.getenv("GEMINI_API_KEY"))
-    model = genai.GenerativeModel(model_name=model_name)
-
-    messages = [
-        prompt,
-    ]
-            
-    try:
-        response = model.generate_content(
-            messages
-        )
-    except Exception as e:
-        print(f"error: {e}")
-
-    try:
-        response = model.generate_content(messages)
-
-        # Ensure response is valid and contains candidates
-        if not response or not hasattr(response, "candidates") or not response.candidates:
-            print("Warning: Empty or invalid response")
-            return ""
-        
-        return response.text  # Access response.text safely
-
-    except Exception as e:
-        print(f"Error: {e}")
-        return "" 
-
-def anthropic_text_completion(system_prompt, model_name, prompt, thinking=False):
-    client = anthropic.Anthropic(api_key=os.getenv("ANTHROPIC_API_KEY"))
-    messages = [
-                {
-                    "role": "user",
-                    "content": [
-                        {
-                            "type": "text",
-                            "text": prompt
-                        },
-                    ],
-                }
-            ]
-    if thinking:
-        with client.messages.stream(
-                max_tokens=20000,
-                thinking={
-                    "type": "enabled",
-                    "budget_tokens": 16000
-                },
-                messages=messages,
-                temperature=1,
-                system=system_prompt,
-                model=model_name, # claude-3-5-sonnet-20241022 # claude-3-7-sonnet-20250219
-            ) as stream:
-                partial_chunks = []
-                for chunk in stream.text_stream:
-                    partial_chunks.append(chunk)
-    else:    
-        with client.messages.stream(
-                max_tokens=1024,
-                messages=messages,
-                temperature=0,
-                system=system_prompt,
-                model=model_name, # claude-3-5-sonnet-20241022 # claude-3-7-sonnet-20250219
-            ) as stream:
-                partial_chunks = []
-                for chunk in stream.text_stream:
-                    partial_chunks.append(chunk)
-        
-    generated_str = "".join(partial_chunks)
-    
     return generated_str
 
 def gemini_text_completion(system_prompt, model_name, prompt):
