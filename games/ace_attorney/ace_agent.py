--- conflicted
+++ resolved
@@ -77,8 +77,7 @@
 
     thinking_bool = str2bool(args.thinking)
 
-<<<<<<< HEAD
-    # Start with evidence collection
+    # print("--------------------------------Start Evidence Worker--------------------------------")
     evidence_result = ace_evidence_worker(
         system_prompt,
         args.api_provider,
@@ -86,21 +85,9 @@
         prev_response,
         thinking=thinking_bool,
         modality=args.modality,
-        episode_name=args.episode_name
+        episode_name = args.episode_name
     )
-=======
-    # print("--------------------------------Start Evidence Worker--------------------------------")
-    # evidence_result = ace_evidence_worker(
-    #     system_prompt,
-    #     args.api_provider,
-    #     args.model_name,
-    #     prev_response,
-    #     thinking=thinking_bool,
-    #     modality=args.modality,
-    #     episode_name = args.episode_name
-    # )
     decision_state = None
->>>>>>> 1320acfc
 
     try:
         while True:
