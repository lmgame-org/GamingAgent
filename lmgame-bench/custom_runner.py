import argparse
import os
import json
import datetime
import time
import numpy as np
import yaml
from typing import Any
import sys
import re
import random

import gymnasium as gym

import retro
from retro.enums import Actions, Observations, State # retro.data will be used directly for Integrations

from gamingagent.agents.base_agent import BaseAgent
from gamingagent.modules import PerceptionModule, ReasoningModule # Observation is imported by Env
# Directly import the specific environment we are using
from gamingagent.envs.custom_01_2048.twentyFortyEightEnv import TwentyFortyEightEnv
from gamingagent.envs.custom_02_sokoban.sokobanEnv import SokobanEnv
from gamingagent.envs.custom_03_candy_crush.candyCrushEnv import CandyCrushEnvWrapper
from gamingagent.envs.custom_04_tetris.tetrisEnv import TetrisEnv
from gamingagent.envs.custom_05_doom.doomEnv import DoomEnvWrapper
from gamingagent.envs.custom_06_pokemon_red.pokemonRedEnv import PokemonRedEnv

from gamingagent.envs.retro_01_super_mario_bros.superMarioBrosEnv import SuperMarioBrosEnvWrapper
from gamingagent.envs.retro_02_ace_attorney.aceAttorneyEnv import AceAttorneyEnv
from gamingagent.envs.retro_03_1942.NineteenFortyTwo_env import NineteenFortyTwoEnvWrapper
<<<<<<< HEAD
=======
from gamingagent.envs.custom_04_tetris.tetrisEnv import TetrisEnv
from gamingagent.envs.custom_05_doom.doomEnv import DoomEnvWrapper
>>>>>>> 11b8c457

game_config_mapping = {"twenty_forty_eight": "custom_01_2048",
                       "sokoban": "custom_02_sokoban",
                       "candy_crush": "custom_03_candy_crush",
                       "tetris": "custom_04_tetris",
                       "doom": "custom_05_doom",
                       "pokemon_red": "custom_06_pokemon_red",
                       "super_mario_bros":"retro_01_super_mario_bros",
                       "ace_attorney":"retro_02_ace_attorney",
<<<<<<< HEAD
                       "nineteen_forty_two": "retro_03_1942"
                       }
=======
                       "nineteen_forty_two": "retro_03_1942",
                       "doom": "custom_05_doom"}
>>>>>>> 11b8c457

def parse_arguments(defaults_map=None, argv_to_parse=None):
    parser = argparse.ArgumentParser(description="Run GamingAgent for a specified Gym Environment.")
    # Game name will be set by defaults_map from prelim_parser, so not strictly required here.
    # A check after parsing will ensure it has a value.
    parser.add_argument("--game_name", type=str, default=None, 
                        help="Name of the game (e.g., twenty_forty_eight, sokoban). Set by prelim parser.")
    parser.add_argument("--config_root_dir", type=str, default="gamingagent/configs",
                        help="Root directory for agent configurations.")
    parser.add_argument("--model_name", type=str, default="claude-3-haiku-20240307",
                        help="Name of the model for the agent.")
    parser.add_argument("--harness", action="store_true",
                        help="Use perception-memory-reasoning pipeline (harness mode). Default is False.")
    parser.add_argument("--num_runs", type=int, default=1, help="Number of game episodes.")
    parser.add_argument("--observation_mode", type=str, default="vision",
                        choices=["vision", "text", "both"], help="Agent's observation mode.")
    parser.add_argument("--max_memory", type=int, default=20, help="Agent's max memory entries.")
    parser.add_argument("--max_steps_per_episode", type=int, default=1000, help="Max steps per episode.")
    parser.add_argument("--use_custom_prompt", action="store_true", help="If set, will use the custom prompt from module_prompts.json if present.")
    parser.add_argument("--scaffolding", type=str, default=None, help="Grid dimensions as '(rows,cols)' for coordinate grid on images, e.g., '(5,5)'. Default is None.")
    parser.add_argument("--seed", type=int, default=None, help="Random seed for environment.")
    # Env type is fixed to custom gym for this runner

    # Serving-related arguments
    parser.add_argument(
        "--modal_url",
        type=str,
        default=None,
        help="Optional URL for a Modal‑hosted inference endpoint passed to BaseAgent.",
    )
    parser.add_argument(
        "--vllm_url",
        type=str,
        default=None,
        help="Optional URL for a vLLM inference endpoint passed to BaseAgent.",
    )

    if defaults_map:
        parser.set_defaults(**defaults_map)
    
    if argv_to_parse:
        return parser.parse_args(argv_to_parse)
    return parser.parse_args()

def create_environment(game_name_arg: str, 
                       model_name_arg: str,
                       obs_mode_arg: str, 
                       config_dir_name_for_env_cfg: str, # For loading game_env_config.json
                       cache_dir_for_adapter: str):
    """Creates and returns a game environment instance based on the game name."""
    
    env_specific_config_path = os.path.join("gamingagent/envs", config_dir_name_for_env_cfg, "game_env_config.json")
    env_init_params = {} # Will be populated based on the specific game

    if game_name_arg == "twenty_forty_eight":
        # Load params specific to 2048
        if os.path.exists(env_specific_config_path):
            with open(env_specific_config_path, 'r') as f:
                env_specific_config = json.load(f)
                env_init_params['size'] = env_specific_config.get('env_init_kwargs', {}).get('size', 4)
                env_init_params['max_pow'] = env_specific_config.get('env_init_kwargs', {}).get('max_pow', 16)
                env_init_params['render_mode'] = env_specific_config.get('render_mode_gym_make', 'human')
                env_init_params['max_stuck_steps_for_adapter'] = env_specific_config.get('max_unchanged_steps_for_termination', 10)
        else:
            print(f"Warning: {env_specific_config_path} for {game_name_arg} not found. Using default env parameters.")
            env_init_params['size'] = 4
            env_init_params['max_pow'] = 16
            env_init_params['render_mode'] = 'human'
            env_init_params['max_stuck_steps_for_adapter'] = 10

        print(f"Initializing environment: {game_name_arg} with params: {env_init_params}")
        env = TwentyFortyEightEnv(
            render_mode=env_init_params.get('render_mode'),
            size=env_init_params.get('size'),
            max_pow=env_init_params.get('max_pow'),
            game_name_for_adapter=game_name_arg,
            observation_mode_for_adapter=obs_mode_arg, 
            agent_cache_dir_for_adapter=cache_dir_for_adapter, 
            game_specific_config_path_for_adapter=env_specific_config_path, # This is path to its own config
            max_stuck_steps_for_adapter=env_init_params.get('max_stuck_steps_for_adapter')
        )
        return env
    elif game_name_arg == "sokoban":
        # Load params specific to Sokoban
        if os.path.exists(env_specific_config_path):
            with open(env_specific_config_path, 'r') as f:
                env_specific_config = json.load(f)
                env_init_kwargs = env_specific_config.get('env_init_kwargs', {})
                env_init_params['dim_room'] = env_init_kwargs.get('dim_room', (10,10))
                env_init_params['max_steps_episode'] = env_init_kwargs.get('max_steps_episode', 200)
                env_init_params['num_boxes'] = env_init_kwargs.get('num_boxes', 3)
                env_init_params['num_gen_steps'] = env_init_kwargs.get('num_gen_steps') # Can be None
                env_init_params['level_to_load'] = env_specific_config.get('level_to_load') # Can be None
                env_init_params['render_mode'] = env_specific_config.get('render_mode', 'human')
                env_init_params['tile_size_for_render'] = env_specific_config.get('tile_size_for_render', 32)
                env_init_params['max_stuck_steps_for_adapter'] = env_specific_config.get('max_unchanged_steps_for_termination', 20)
        else:
            print(f"Warning: {env_specific_config_path} for {game_name_arg} not found. Using default env parameters for Sokoban.")
            env_init_params['dim_room'] = (10,10)
            env_init_params['max_steps_episode'] = 200
            env_init_params['num_boxes'] = 3
            env_init_params['num_gen_steps'] = None
            env_init_params['level_to_load'] = None
            env_init_params['render_mode'] = 'human'
            env_init_params['tile_size_for_render'] = 32
            env_init_params['max_stuck_steps_for_adapter'] = 20

        
        print(f"Initializing environment: {game_name_arg} with params: {env_init_params}")
        env = SokobanEnv(
            render_mode=env_init_params.get('render_mode'),
            dim_room=tuple(env_init_params.get('dim_room')), # Ensure it's a tuple
            max_steps_episode=env_init_params.get('max_steps_episode'),
            num_boxes=env_init_params.get('num_boxes'),
            num_gen_steps=env_init_params.get('num_gen_steps'),
            level_to_load=env_init_params.get('level_to_load'),
            tile_size_for_render=env_init_params.get('tile_size_for_render'),
            game_name_for_adapter=game_name_arg, 
            observation_mode_for_adapter=obs_mode_arg, 
            agent_cache_dir_for_adapter=cache_dir_for_adapter, 
            game_specific_config_path_for_adapter=env_specific_config_path, 
            max_stuck_steps_for_adapter=env_init_params.get('max_stuck_steps_for_adapter')
        )
        return env
    elif game_name_arg == "candy_crush":
        # Load params specific to Candy Crush
        # The config_dir_name_for_env_cfg for candy_crush will be "custom_03_candy_crush"
        if os.path.exists(env_specific_config_path):
            with open(env_specific_config_path, 'r') as f:
                env_specific_config = json.load(f)
                env_init_kwargs = env_specific_config.get('env_init_kwargs', {})
                # Parameters for CandyCrushEnv's internal TileMatchEnv
                env_init_params['num_rows'] = env_init_kwargs.get('num_rows', 8)
                env_init_params['num_cols'] = env_init_kwargs.get('num_cols', 8)
                env_init_params['num_colours'] = env_init_kwargs.get('num_colours', 4)
                env_init_params['num_moves'] = env_init_kwargs.get('num_moves', 50)
                # render_mode is for the wrapper's internal renderer if used, not GymEnvAdapter
                env_init_params['render_mode_for_make'] = env_specific_config.get('render_mode_for_make', 'string') 
                env_init_params['tile_size_for_render'] = env_specific_config.get('tile_size_for_render', 32)
                # max_stuck_steps_for_adapter for GymEnvAdapter instance
                env_init_params['max_stuck_steps_for_adapter'] = env_specific_config.get('max_unchanged_steps_for_termination', 20) # Default from Sokoban
        else:
            print(f"Warning: {env_specific_config_path} for {game_name_arg} not found. Using default env parameters for Candy Crush.")
            env_init_params['num_rows'] = 8
            env_init_params['num_cols'] = 8
            env_init_params['num_colours'] = 4
            env_init_params['num_moves'] = 50
            env_init_params['render_mode_for_make'] = 'string'
            env_init_params['tile_size_for_render'] = 32
            env_init_params['max_stuck_steps_for_adapter'] = 20

        print(f"Initializing environment: {game_name_arg} with params: {env_init_params}")
        env = CandyCrushEnvWrapper(
            # Parameters for CandyCrushEnv -> TileMatchEnv core
            num_rows_override=env_init_params.get('num_rows'),
            num_cols_override=env_init_params.get('num_cols'),
            num_colours_override=env_init_params.get('num_colours'),
            num_moves_override=env_init_params.get('num_moves'),
            # Parameters for GymEnvAdapter instance within CandyCrushEnv
            game_name_for_adapter=game_name_arg, 
            observation_mode_for_adapter=obs_mode_arg, 
            agent_cache_dir_for_adapter=cache_dir_for_adapter, 
            # This is the path the env itself will use to load its own full config (including env_init_kwargs)
            game_specific_config_path_for_adapter=env_specific_config_path, 
            max_stuck_steps_for_adapter=env_init_params.get('max_stuck_steps_for_adapter'),
            # Other params potentially needed by CandyCrushEnv if not covered by game_specific_config_path_for_adapter
            # config_root_dir is already an arg to runner, CandyCrushEnv doesn't need it directly if path is absolute
        )
        return env
    elif game_name_arg == "tetris":
        # Load params specific to Tetris
        if os.path.exists(env_specific_config_path):
            with open(env_specific_config_path, 'r') as f:
                env_specific_config = json.load(f)
                env_init_kwargs = env_specific_config.get('env_init_kwargs', {})
                env_init_params['board_width'] = env_init_kwargs.get('board_width', 10)
                env_init_params['board_height'] = env_init_kwargs.get('board_height', 20)
                env_init_params['gravity'] = env_init_kwargs.get('gravity', True)
                env_init_params['render_upscale'] = env_init_kwargs.get('render_upscale', 25)
                env_init_params['queue_size'] = env_init_kwargs.get('queue_size', 4)
                env_init_params['render_mode_for_make'] = env_specific_config.get('render_mode_for_make', 'human') # Corresponds to TetrisEnv render_mode
                env_init_params['max_stuck_steps_for_adapter'] = env_specific_config.get('max_unchanged_steps_for_termination', 30)
        else:
            print(f"Warning: {env_specific_config_path} for {game_name_arg} not found. Using default env parameters for Tetris.")
            env_init_params['board_width'] = 10
            env_init_params['board_height'] = 20
            env_init_params['gravity'] = True
            env_init_params['render_upscale'] = 25
            env_init_params['queue_size'] = 4
            env_init_params['render_mode_for_make'] = 'human'
            env_init_params['max_stuck_steps_for_adapter'] = 30

        print(f"Initializing environment: {game_name_arg} with params: {env_init_params}")
        env = TetrisEnv(
            render_mode=env_init_params.get('render_mode_for_make'),
            board_width=env_init_params.get('board_width'),
            board_height=env_init_params.get('board_height'),
            gravity=env_init_params.get('gravity'),
            render_upscale=env_init_params.get('render_upscale'),
            queue_size=env_init_params.get('queue_size'),
            # Adapter related params
            game_name_for_adapter=game_name_arg,
            observation_mode_for_adapter=obs_mode_arg,
            agent_cache_dir_for_adapter=cache_dir_for_adapter,
            game_specific_config_path_for_adapter=env_specific_config_path,
            max_stuck_steps_for_adapter=env_init_params.get('max_stuck_steps_for_adapter')
            # seed will be passed during reset, not __init__ for TetrisEnv as per its definition
        )
        return env
    elif game_name_arg == "pokemon_red":
        # Load params specific to Pokemon Red
        if os.path.exists(env_specific_config_path):
            with open(env_specific_config_path, 'r') as f:
                env_specific_config = json.load(f)
                env_init_kwargs = env_specific_config.get('env_init_kwargs', {})
                env_init_params['rom_path'] = env_init_kwargs.get('rom_path')
                env_init_params['sound'] = env_init_kwargs.get('sound', False)
                env_init_params['max_episode_steps'] = env_init_kwargs.get('max_episode_steps', 50000)
                env_init_params['render_mode_for_make'] = env_specific_config.get('render_mode', 'human')
                env_init_params['max_stuck_steps_for_adapter'] = env_specific_config.get('max_unchanged_steps_for_termination', 20)
        else:
            print(f"Warning: {env_specific_config_path} for {game_name_arg} not found. Using default env parameters for Pokemon Red.")
            env_init_params['rom_path'] = None
            env_init_params['sound'] = False
            env_init_params['max_episode_steps'] = 50000
            env_init_params['render_mode_for_make'] = 'human'
            env_init_params['max_stuck_steps_for_adapter'] = 20

        print(f"Initializing environment: {game_name_arg} with params: {env_init_params}")
        env = PokemonRedEnv(
            render_mode=env_init_params.get('render_mode_for_make'),
            rom_path=env_init_params.get('rom_path'),
            sound=env_init_params.get('sound'),
            max_episode_steps=env_init_params.get('max_episode_steps'),
            # Adapter related params
            game_name_for_adapter=game_name_arg,
            observation_mode_for_adapter=obs_mode_arg,
            agent_cache_dir_for_adapter=cache_dir_for_adapter,
            game_specific_config_path_for_adapter=env_specific_config_path,
            max_stuck_steps_for_adapter=env_init_params.get('max_stuck_steps_for_adapter')
        )
        return env
    elif game_name_arg == "super_mario_bros":
        # SuperMarioBrosEnvWrapper loads its specific configs internally.
        # The runner primarily needs to provide paths and agent/run-level settings.
        env_wrapper_config_dir = os.path.join("gamingagent/envs", config_dir_name_for_env_cfg)
        
        print(f"Initializing environment: {game_name_arg} using SuperMarioBrosEnvWrapper")
        print(f"  Wrapper config dir: {env_wrapper_config_dir}")
        print(f"  Model name for adapter: {model_name_arg}")
        print(f"  Observation mode for adapter: {obs_mode_arg}")
        print(f"  Base log dir for adapter: {cache_dir_for_adapter}")

        env = SuperMarioBrosEnvWrapper(
            game_name=game_name_arg,
            config_dir_path=env_wrapper_config_dir, # e.g., "gamingagent/envs/retro_01_super_mario_bros"
            observation_mode=obs_mode_arg,
            base_log_dir=cache_dir_for_adapter # This will be like "cache/super_mario_bros/{model_name}_agent_cache"
        )
        return env
    elif game_name_arg == "nineteen_forty_two":
        # NineteenFortyTwoEnvWrapper loads its specific configs internally.
        # The runner primarily needs to provide paths and agent/run-level settings.
        env_wrapper_config_dir = os.path.join("gamingagent/envs", config_dir_name_for_env_cfg)
        
        print(f"Initializing environment: {game_name_arg} using NineteenFortyTwoEnvWrapper")
        print(f"  Wrapper config dir: {env_wrapper_config_dir}")
        print(f"  Model name for adapter: {model_name_arg}")
        print(f"  Observation mode for adapter: {obs_mode_arg}")
        print(f"  Base log dir for adapter: {cache_dir_for_adapter}")

        env = NineteenFortyTwoEnvWrapper(
            game_name=game_name_arg,
            config_dir_path=env_wrapper_config_dir, # e.g., "gamingagent/envs/retro_03_1942"
            observation_mode=obs_mode_arg,
            base_log_dir=cache_dir_for_adapter # This will be like "cache/1942/{model_name}_agent_cache"
        )
        return env
    elif game_name_arg == "ace_attorney":
        # Parameters for AceAttorneyEnv which inherits from retro.Env
        # These will be passed to AceAttorneyEnv.__init__
        # Some will directly go to retro.Env.__init__ via super() call
        # Others are for the adapter or wrapper behavior
        env_params_for_constructor = {}
        if os.path.exists(env_specific_config_path):
            with open(env_specific_config_path, 'r') as f:
                env_cfg_json = json.load(f)
                # Params for retro.Env base class
                retro_init_kwargs = env_cfg_json.get('env_init_kwargs', {})
                env_params_for_constructor['game'] = retro_init_kwargs.get('retro_game_name', 'AceAttorney-GbAdvance')
                env_params_for_constructor['state'] = retro_init_kwargs.get('retro_state_name', State.DEFAULT) # From retro.enums
                env_params_for_constructor['scenario'] = retro_init_kwargs.get('scenario') 
                env_params_for_constructor['info'] = retro_init_kwargs.get('info') 
                
                use_restricted_val = retro_init_kwargs.get('use_restricted_actions', "FILTERED") # Get the value
                if isinstance(use_restricted_val, str):
                    use_restricted_str_upper = use_restricted_val.upper()
                    if use_restricted_str_upper == "DISCRETE":
                        env_params_for_constructor['use_restricted_actions'] = Actions.DISCRETE
                    elif use_restricted_str_upper == "MULTI_DISCRETE":
                        env_params_for_constructor['use_restricted_actions'] = Actions.MULTI_DISCRETE
                    elif use_restricted_str_upper == "ALL":
                        env_params_for_constructor['use_restricted_actions'] = Actions.ALL
                    # Default to FILTERED if string is "FILTERED" or unrecognized
                    else: 
                        env_params_for_constructor['use_restricted_actions'] = Actions.FILTERED
                elif isinstance(use_restricted_val, int):
                    # Pass integer directly, assuming it corresponds to retro.Actions enum values
                    env_params_for_constructor['use_restricted_actions'] = use_restricted_val
                else: 
                    # Fallback for unexpected types, default to FILTERED
                    print(f"Warning: Unexpected type for use_restricted_actions: {type(use_restricted_val)}. Defaulting to FILTERED.")
                    env_params_for_constructor['use_restricted_actions'] = Actions.FILTERED
                
                env_params_for_constructor['record'] = retro_init_kwargs.get('record', False)
                env_params_for_constructor['players'] = retro_init_kwargs.get('players', 1)
                
                inttype_str = retro_init_kwargs.get('inttype', "ALL").upper()
                if inttype_str == "CUSTOM":
                     env_params_for_constructor['inttype'] = retro.data.Integrations.CUSTOM
                elif inttype_str == "STABLE":
                     env_params_for_constructor['inttype'] = retro.data.Integrations.STABLE
                elif inttype_str == "EXPERIMENTAL":
                     env_params_for_constructor['inttype'] = retro.data.Integrations.EXPERIMENTAL
                elif inttype_str == "ALL":
                     env_params_for_constructor['inttype'] = retro.data.Integrations.ALL
                else:
                     env_params_for_constructor['inttype'] = retro.data.Integrations.ALL
                
                obs_type_str = retro_init_kwargs.get('obs_type', "IMAGE").upper()
                if obs_type_str == "RAM":
                    env_params_for_constructor['obs_type'] = Observations.RAM
                else: 
                    env_params_for_constructor['obs_type'] = Observations.IMAGE

                # Params for GymEnvAdapter instance within AceAttorneyEnv
                env_params_for_constructor['adapter_game_name'] = game_name_arg # Should be "ace_attorney"
                env_params_for_constructor['adapter_observation_mode'] = obs_mode_arg
                env_params_for_constructor['adapter_agent_cache_dir'] = cache_dir_for_adapter
                env_params_for_constructor['adapter_config_path'] = env_specific_config_path
                env_params_for_constructor['adapter_max_stuck_steps'] = env_cfg_json.get('max_unchanged_steps_for_termination', 50)
                
                # Parameter for AceAttorneyEnv wrapper itself (e.g. render mode)
                env_params_for_constructor['wrapper_render_mode'] = env_cfg_json.get('render_mode_gym_adapter', 'rgb_array')

        else:
            print(f"Warning: {env_specific_config_path} for {game_name_arg} not found. Using default parameters for AceAttorneyEnv.")
            # Fill with defaults if config is missing
            env_params_for_constructor['game'] = 'AceAttorney-GbAdvance'
            env_params_for_constructor['state'] = State.DEFAULT
            env_params_for_constructor['use_restricted_actions'] = Actions.FILTERED
            env_params_for_constructor['obs_type'] = Observations.IMAGE
            env_params_for_constructor['inttype'] = retro.data.Integrations.ALL
            env_params_for_constructor['adapter_game_name'] = game_name_arg
            env_params_for_constructor['adapter_observation_mode'] = obs_mode_arg
            env_params_for_constructor['adapter_agent_cache_dir'] = cache_dir_for_adapter
            env_params_for_constructor['adapter_config_path'] = env_specific_config_path
            env_params_for_constructor['adapter_max_stuck_steps'] = 50
            env_params_for_constructor['wrapper_render_mode'] = 'rgb_array'

        print(f"Initializing environment: AceAttorneyEnv with combined params: { {k:v for k,v in env_params_for_constructor.items() if k not in ['adapter_agent_cache_dir']} }")
        
        # Import retro here if not already at top level, for retro.STATE_DEFAULT etc.
        # import retro # No longer needed here as DefaultStates, etc. are imported above
        env = AceAttorneyEnv(**env_params_for_constructor)
        return env
    elif game_name_arg == "doom":
        # DoomEnvWrapper loads its specific configs internally.
        # The runner primarily needs to provide paths and agent/run-level settings.
        env_wrapper_config_dir = os.path.join("gamingagent/envs", config_dir_name_for_env_cfg)
        
        print(f"Initializing environment: {game_name_arg} using DoomEnvWrapper")
        print(f"  Wrapper config dir: {env_wrapper_config_dir}")
        print(f"  Model name for adapter: {model_name_arg}")
        print(f"  Observation mode for adapter: {obs_mode_arg}")
        print(f"  Base log dir for adapter: {cache_dir_for_adapter}")
        print(f"  Config path: {env_specific_config_path}")

        # Verify config file exists
        if not os.path.exists(env_specific_config_path):
            print(f"ERROR: Config file not found at {env_specific_config_path}")
            return None

        env = DoomEnvWrapper(
            game_name="doom",  # Match test file
            config_dir_path=os.path.dirname(env_specific_config_path),  # Use the directory containing the config file
            observation_mode=obs_mode_arg,
            base_log_dir=cache_dir_for_adapter,
            render_mode_human=True,  # Enable human rendering
            record_video=False,
            video_dir="videos/doom",
            model_name=model_name_arg,
            headless=False,  # Allow display
            debug=True  # Add debug mode to help track issues
        )
        return env
    else:
        print(f"ERROR: Game '{game_name_arg}' is not defined or implemented in custom_runner.py's create_environment function.")
        return None

def run_game_episode(agent: BaseAgent, game_env: gym.Env, episode_id: int, args: argparse.Namespace):
    """Run a single episode of the game."""
    # Pass episode_id to env.reset
    agent_observation, last_info = game_env.reset(max_memory=args.max_memory, seed=args.seed, episode_id=episode_id)
    if args.seed is not None: args.seed += 1 # Increment seed for next potential run

    # Initialize game trajectory if not present
    if not hasattr(agent_observation, 'game_trajectory'):
        from gamingagent.modules.core_module import GameTrajectory
        agent_observation.game_trajectory = GameTrajectory(max_length=args.max_memory)

    total_reward_for_episode = 0.0
    total_perf_score_for_episode = 0.0
    final_step_num = 0

    for step_num in range(args.max_steps_per_episode):
        final_step_num = step_num + 1
        game_env.render() # Call env's render method directly

        start_time = time.time()
        action_dict, processed_agent_observation = agent.get_action(agent_observation)
        end_time = time.time()
        time_taken_s = end_time - start_time
        # Special handling for Doom game
        if isinstance(game_env, DoomEnvWrapper):
            # Handle action like test file
            if action_dict and action_dict.get("action") is not None:
                action_str = str(action_dict.get("action")).strip().lower()
                
                # For attack action, ensure it's always 8 frames
                if "attack" in action_str:
                    action_str = "(attack, 8)"
            else:
                action_str = "none"
        
            thought_process = action_dict.get("thought", "") if action_dict else "No thought process due to API failure."

            # Print action before step
            print(f"\nExecuting action: '{action_str}'")
            print(f"Thought process: {thought_process}")
            print(f"Time taken: {time_taken_s:.2f}s")
            print("-" * 50)

<<<<<<< HEAD
            # Step the environment with minimal parameters like test file
            agent_observation, reward, terminated, truncated, last_info, current_step_perf_score = game_env.step(action_str)
        else:
            # Ensure action_dict is not None and action is handled if None
            action_str = None
            if action_dict and action_dict.get("action") is not None:
                action_str = action_dict.get("action")
            
            action_str_agent = "None" # Default to "None" string if no valid action
            if action_str:
                action_str_agent = str(action_str).strip().lower()
            
            thought_process = action_dict.get("thought", "") if action_dict else "No thought process due to API failure."

            # --- MODIFIED: Extract raw LLM output to pass to env.step ---
            raw_llm_output_for_env = None

            if action_dict:
                if "raw_response_str" in action_dict and isinstance(action_dict["raw_response_str"], str):
                    raw_llm_output_for_env = action_dict["raw_response_str"]
            else:
                print("[Runner DEBUG] action_dict is None") # DEBUG
            
            # Conditionally pass raw_llm_output_for_next_obs
            step_args = {
                "agent_action_str": action_str_agent,
                "thought_process": thought_process,
                "time_taken_s": time_taken_s
            }
            if args.game_name == "ace_attorney":
                step_args["raw_llm_output_for_next_obs"] = raw_llm_output_for_env
            
            # Step the environment using the new signature, including agent action details
            agent_observation, reward, terminated, truncated, last_info, current_step_perf_score = game_env.step(**step_args)

        # Inherit game trajectory
        agent_observation.game_trajectory = processed_agent_observation.game_trajectory
=======
        # Step the environment with minimal parameters like test file
        agent_observation, reward, terminated, truncated, last_info, current_step_perf_score = game_env.step(action_str)
        
        # Ensure game trajectory is maintained
        if hasattr(processed_agent_observation, 'game_trajectory'):
            agent_observation.game_trajectory = processed_agent_observation.game_trajectory
        elif not hasattr(agent_observation, 'game_trajectory'):
            from gamingagent.modules.core_module import GameTrajectory
            agent_observation.game_trajectory = GameTrajectory(max_length=args.max_memory)
>>>>>>> 11b8c457
            
        total_reward_for_episode += reward
        total_perf_score_for_episode += current_step_perf_score

        if terminated or truncated:
            break
            
    # game_env.close() is called after all runs are complete in main

    final_score_from_env = float(last_info.get('total_score', 0.0)) 

    # Updated print statement to show original values
    print(f"Episode {episode_id} finished after {final_step_num} steps. Original Final Env Score: {final_score_from_env}, Original Total Reward: {total_reward_for_episode:.2f}, Original Total Perf Score: {total_perf_score_for_episode:.2f}")
    
    # Overwrite scores for Ace Attorney episodes
    effective_total_reward = total_reward_for_episode
    effective_total_perf_score = total_perf_score_for_episode
    effective_final_score_from_env = final_score_from_env

    if isinstance(game_env, AceAttorneyEnv):
        current_checkpoint_score = 0
        if hasattr(game_env, 'calculate_final_performance_score'):
            try:
                # This will read the cumulative dialogue log up to this point in this execution of custom_runner.py
                current_checkpoint_score = game_env.calculate_final_performance_score()
                print(f"[Runner] Ace Attorney Episode {episode_id}: Checkpoint score calculated: {current_checkpoint_score}. Overwriting episode summary values.")
                effective_total_reward = float(current_checkpoint_score)
                effective_total_perf_score = float(current_checkpoint_score)
                effective_final_score_from_env = float(current_checkpoint_score) # Also use checkpoint score for the primary 'score' field
            except Exception as e:
                print(f"[Runner] Error calling calculate_final_performance_score for AceAttorneyEnv episode {episode_id}: {e}. Using original scores.")
        else:
            print("[Runner] AceAttorneyEnv instance does not have calculate_final_performance_score method. Using original scores.")

    # Record results with the adapter, using potentially overwritten values
    if hasattr(game_env, 'adapter') and game_env.adapter:
        game_env.adapter.record_episode_result(
            episode_id=episode_id,
            score=effective_final_score_from_env,       # Potentially overwritten
            steps=final_step_num,
            total_reward=effective_total_reward,        # Potentially overwritten
            total_perf_score=effective_total_perf_score # Potentially overwritten
        )
    else:
        print("Warning: game_env.adapter not found. Cannot record episode result for summary.")

    return

def main():
    prelim_parser = argparse.ArgumentParser(add_help=False)
    # No default for game_name here; it must be passed for prelim_parser to find the correct config.yaml
    prelim_parser.add_argument("--game_name", type=str, required=True, help="Game name needs to be passed to identify correct config.")
    prelim_parser.add_argument("--config_root_dir", type=str, default="gamingagent/configs", help="Root path config files.")
    pre_args, remaining_argv = prelim_parser.parse_known_args()

    if not pre_args.game_name:
        print("Warning: --game_name not provided or not parsed by prelim_parser. Game-specific defaults from config.yaml might not be loaded.")
        config_dir_name = None # No specific game config can be loaded
    else:
        config_dir_name = game_config_mapping.get(pre_args.game_name.lower())
    
    if not config_dir_name and pre_args.game_name: # game_name was provided, but not in mapping
        print(f"Warning: Game name '{pre_args.game_name}' not found in game_config_mapping. Using game name directly for config path.")
        config_dir_name = pre_args.game_name
    elif not config_dir_name and not pre_args.game_name: # game_name wasn't provided to prelim_parser
        # Defaults_from_yaml will be empty, main parser will use its own defaults or fail on required args
        pass

    defaults_from_yaml = {}
    config_file_path = None # Initialize config_file_path to ensure it's always defined

    # Add game_name from prelim_parser to defaults_from_yaml so it's passed to set_defaults for the main parser
    if pre_args.game_name:
        defaults_from_yaml['game_name'] = pre_args.game_name

    if config_dir_name: # Only try to load if we have a config_dir_name
        config_file_path = os.path.join(pre_args.config_root_dir, config_dir_name, "config.yaml")
        if os.path.exists(config_file_path):
            try:
                with open(config_file_path, 'r') as f:
                    loaded_yaml = yaml.safe_load(f)
                    if loaded_yaml:
                        if loaded_yaml.get('game_env'):
                            game_env_config_yaml = loaded_yaml['game_env']
                            defaults_from_yaml['num_runs'] = game_env_config_yaml.get('num_runs')
                            defaults_from_yaml['max_steps_per_episode'] = game_env_config_yaml.get('max_steps')
                            defaults_from_yaml['seed'] = game_env_config_yaml.get('seed')

                        if loaded_yaml.get('agent'):
                            agent_config_yaml = loaded_yaml['agent']
                            defaults_from_yaml['model_name'] = agent_config_yaml.get('model_name')
                            defaults_from_yaml['observation_mode'] = agent_config_yaml.get('observation_mode')
                            defaults_from_yaml['use_custom_prompt'] = agent_config_yaml.get('observation_mode')
                            defaults_from_yaml['scaffolding'] = agent_config_yaml.get('scaffolding')
                            
                            # Still load max_memory from its specific module config if present
                            if agent_config_yaml.get('modules'):
                                if agent_config_yaml['modules'].get('memory_module'):
                                    defaults_from_yaml['max_memory'] = agent_config_yaml['modules']['memory_module'].get('max_memory')
                        defaults_from_yaml = {k: v for k, v in defaults_from_yaml.items() if v is not None}
            except Exception as e:
                print(f"Warning: Could not load or process defaults from {config_file_path}: {e}")
        else:
            # This print is for when the specific game's config.yaml is not found
            print(f"Info: Game-specific config file {config_file_path} not found. Using command-line args and built-in defaults.")


    args = parse_arguments(defaults_map=defaults_from_yaml, argv_to_parse=remaining_argv)

    # Critical check: Ensure game_name has a value after all parsing.
    if not args.game_name:
        print("ERROR: game_name is missing after parsing. This should not happen if run.py provides it.")
        sys.exit(2) # Exit with a different code to distinguish from argparse error

    # --- Override specific args with YAML values if they existed in the config file ---
    # This makes config.yaml authoritative for these specific parameters over command-line args,
    # while game_name, model_name, and harness are primarily driven by command-line (from run.py).

    params_where_config_wins = {
        'num_runs', 
        'max_steps_per_episode',
        'seed',
        'max_memory',
        'scaffolding'
    }

    if config_file_path and os.path.exists(config_file_path):
        for param_name in params_where_config_wins:
            if param_name in defaults_from_yaml: # If the param was indeed in the loaded YAML config
                yaml_value = defaults_from_yaml[param_name]
                current_arg_value = getattr(args, param_name, None)
                if current_arg_value != yaml_value:
                    print(f"INFO: Overriding '{param_name}' with value from {config_file_path}. Was: {current_arg_value}, Now: {yaml_value}")
                    setattr(args, param_name, yaml_value)
    # --- End of override logic ---

    # Ensure agent_prompts_config_path uses the potentially overridden args.config_root_dir and correct config_dir_name
    # config_dir_name determined earlier is correct for the game specified by command line.
    final_config_dir_name = config_dir_name 
    if not final_config_dir_name and args.game_name: # If prelim parsing didn't get game_name but main args did
        final_config_dir_name = game_config_mapping.get(args.game_name.lower(), args.game_name)

    agent_prompts_config_path = None
    if final_config_dir_name: # It might still be None if game_name was never resolved
        agent_prompts_config_path = os.path.join(args.config_root_dir, final_config_dir_name, "module_prompts.json")
        if not os.path.isfile(agent_prompts_config_path):
            print(f"Warning: Agent prompts file {agent_prompts_config_path} not found. Agent will use default prompts.")
            agent_prompts_config_path = None
    else:
        print("Warning: Could not determine config directory for prompts due to missing game name resolution.")

    # DEBUG PRINT
    # print(f"DEBUG: Value of args.harness before check: {args.harness} (type: {type(args.harness)})")

    custom_modules_for_agent = None
    if args.harness:
        print("Initializing agent in HARNESS mode.")
        custom_modules_for_agent = {"perception_module": PerceptionModule, "reasoning_module": ReasoningModule}
    else:
        print("Initializing agent in NON-HARNESS (BaseModule) mode.")

    # --- Create Environment FIRST ---
    runner_log_dir_base = os.path.join("cache", args.game_name, args.model_name.replace("-", "_")[:15], datetime.datetime.now().strftime("%Y%m%d_%H%M%S"))
    os.makedirs(runner_log_dir_base, exist_ok=True)
    print(f"Agent and Environment cache directory: {runner_log_dir_base}")

    # Parse scaffolding parameter
    scaffolding_tuple = None
    if args.scaffolding:
        try:
            # Handle both string formats: "(5,5)" or "5,5"
            scaffolding_str = args.scaffolding.strip()
            if scaffolding_str.startswith('(') and scaffolding_str.endswith(')'):
                scaffolding_str = scaffolding_str[1:-1]  # Remove parentheses
            parts = [int(x.strip()) for x in scaffolding_str.split(',')]
            if len(parts) == 2:
                scaffolding_tuple = tuple(parts)
                print(f"Using scaffolding grid: {scaffolding_tuple}")
            else:
                print(f"Warning: Invalid scaffolding format '{args.scaffolding}'. Expected '(rows,cols)'. Using None.")
        except (ValueError, AttributeError) as e:
            print(f"Warning: Could not parse scaffolding '{args.scaffolding}': {e}. Using None.")

    # --- Then Create Agent, passing the environment ---
    agent = BaseAgent(
        game_name=args.game_name,
        model_name=args.model_name,
        config_path=agent_prompts_config_path,
        harness=args.harness,
        use_custom_prompt=args.use_custom_prompt,
        max_memory=args.max_memory, 
        custom_modules=custom_modules_for_agent,
        observation_mode=args.observation_mode,
        scaffolding=scaffolding_tuple,
        cache_dir=runner_log_dir_base,
        vllm_url=args.vllm_url,
        modal_url=args.modal_url
    )
    
    # runner_log_dir = agent.cache_dir # Agent already sets its cache_dir, this can be removed or used for verification
    # os.makedirs(runner_log_dir, exist_ok=True) # Already created by agent or above
    # print(f"Agent cache directory (contains episode logs and summary): {runner_log_dir}")

    # Env params are now loaded inside create_environment
    game_env = create_environment(
        game_name_arg=args.game_name,
        model_name_arg=args.model_name,
        obs_mode_arg=args.observation_mode,
        config_dir_name_for_env_cfg=config_dir_name,
        cache_dir_for_adapter=runner_log_dir_base
    )

    if game_env is None:
        print("Failed to create game environment. Exiting.")
        return

    for i in range(args.num_runs):
        run_id = i + 1
        # run_game_episode now doesn't return values, results are stored in adapter
        run_game_episode(agent, game_env, run_id, args)
        if i < args.num_runs - 1:
            print("Cooldown for 1 second before next run...")
            time.sleep(1)
    
    # Finalize and save summary using the adapter
    overall_stat_summary = {}
    if hasattr(game_env, 'adapter') and game_env.adapter:
        overall_stat_summary = game_env.adapter.finalize_and_save_summary(vars(args))
    else:
        print("Warning: game_env.adapter not found. Cannot finalize and save summary.")

    game_env.close() # Close environment after all runs

    # --- Calculate and Print Ace Attorney Specific Final Score ---
    ace_attorney_checkpoint_score = None
    if isinstance(game_env, AceAttorneyEnv):
        if hasattr(game_env, 'calculate_final_performance_score'):
            try:
                ace_attorney_checkpoint_score = game_env.calculate_final_performance_score()
            except Exception as e:
                print(f"[Runner] Error calling calculate_final_performance_score for AceAttorneyEnv: {e}")
        else:
            print("[Runner] AceAttorneyEnv instance does not have calculate_final_performance_score method.")

    print("\n" + "="*30 + " Overall Summary " + "="*30)
    print(f"Game: {args.game_name}, Model: {args.model_name}, Mode: {'Harness' if args.harness else 'BaseOnly'}, ObsMode: {args.observation_mode}")
    print(f"Number of runs: {args.num_runs}")
    
    if args.num_runs > 0 and overall_stat_summary:
        for key_snake, stats in overall_stat_summary.items():
            # Convert snake_case key back to Title Case for printing
            key_title = key_snake.replace("_", " ").title()
            if stats["mean"] is not None:
                print(f"Average {key_title}: {stats['mean']:.2f} (Std: {stats['std']:.2f}, Min: {stats['min']:.2f}, Max: {stats['max']:.2f})")
            else:
                print(f"Average {key_title}: N/A (no data)")
    else:
        print("No runs were completed or summary data is unavailable.")

    if ace_attorney_checkpoint_score is not None:
        print(f"Ace Attorney Checkpoint Score: {ace_attorney_checkpoint_score}")

if __name__ == "__main__":
    main() <|MERGE_RESOLUTION|>--- conflicted
+++ resolved
@@ -28,11 +28,6 @@
 from gamingagent.envs.retro_01_super_mario_bros.superMarioBrosEnv import SuperMarioBrosEnvWrapper
 from gamingagent.envs.retro_02_ace_attorney.aceAttorneyEnv import AceAttorneyEnv
 from gamingagent.envs.retro_03_1942.NineteenFortyTwo_env import NineteenFortyTwoEnvWrapper
-<<<<<<< HEAD
-=======
-from gamingagent.envs.custom_04_tetris.tetrisEnv import TetrisEnv
-from gamingagent.envs.custom_05_doom.doomEnv import DoomEnvWrapper
->>>>>>> 11b8c457
 
 game_config_mapping = {"twenty_forty_eight": "custom_01_2048",
                        "sokoban": "custom_02_sokoban",
@@ -42,13 +37,8 @@
                        "pokemon_red": "custom_06_pokemon_red",
                        "super_mario_bros":"retro_01_super_mario_bros",
                        "ace_attorney":"retro_02_ace_attorney",
-<<<<<<< HEAD
                        "nineteen_forty_two": "retro_03_1942"
                        }
-=======
-                       "nineteen_forty_two": "retro_03_1942",
-                       "doom": "custom_05_doom"}
->>>>>>> 11b8c457
 
 def parse_arguments(defaults_map=None, argv_to_parse=None):
     parser = argparse.ArgumentParser(description="Run GamingAgent for a specified Gym Environment.")
@@ -492,7 +482,6 @@
             print(f"Time taken: {time_taken_s:.2f}s")
             print("-" * 50)
 
-<<<<<<< HEAD
             # Step the environment with minimal parameters like test file
             agent_observation, reward, terminated, truncated, last_info, current_step_perf_score = game_env.step(action_str)
         else:
@@ -530,17 +519,6 @@
 
         # Inherit game trajectory
         agent_observation.game_trajectory = processed_agent_observation.game_trajectory
-=======
-        # Step the environment with minimal parameters like test file
-        agent_observation, reward, terminated, truncated, last_info, current_step_perf_score = game_env.step(action_str)
-        
-        # Ensure game trajectory is maintained
-        if hasattr(processed_agent_observation, 'game_trajectory'):
-            agent_observation.game_trajectory = processed_agent_observation.game_trajectory
-        elif not hasattr(agent_observation, 'game_trajectory'):
-            from gamingagent.modules.core_module import GameTrajectory
-            agent_observation.game_trajectory = GameTrajectory(max_length=args.max_memory)
->>>>>>> 11b8c457
             
         total_reward_for_episode += reward
         total_perf_score_for_episode += current_step_perf_score
