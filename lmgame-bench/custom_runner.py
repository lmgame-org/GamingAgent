import argparse
import os
import json
import datetime
import time
import numpy as np
import yaml
from typing import Any
import sys
import re

import gymnasium as gym

import retro
from retro.enums import Actions, Observations, State # retro.data will be used directly for Integrations

from gamingagent.agents.base_agent import BaseAgent
from gamingagent.modules import PerceptionModule, ReasoningModule # Observation is imported by Env
# Directly import the specific environment we are using
from gamingagent.envs.custom_01_2048.twentyFortyEightEnv import TwentyFortyEightEnv
from gamingagent.envs.custom_02_sokoban.sokobanEnv import SokobanEnv
from gamingagent.envs.custom_03_candy_crush.candyCrushEnv import CandyCrushEnvWrapper
from gamingagent.envs.retro_01_super_mario_bros.superMarioBrosEnv import SuperMarioBrosEnvWrapper
from gamingagent.envs.retro_02_ace_attorney.aceAttorneyEnv import AceAttorneyEnv
from gamingagent.envs.retro_03_1942.NineteenFortyTwo_env import NineteenFortyTwoEnvWrapper
from gamingagent.envs.custom_04_tetris.tetrisEnv import TetrisEnv

game_config_mapping = {"twenty_forty_eight": "custom_01_2048",
                       "sokoban": "custom_02_sokoban",
                       "candy_crush": "custom_03_candy_crush",
                       "tetris": "custom_04_tetris",
                       "super_mario_bros":"retro_01_super_mario_bros",
                       "ace_attorney":"retro_02_ace_attorney",
                       "nineteen_forty_two": "retro_03_1942"}

def parse_arguments(defaults_map=None, argv_to_parse=None):
    parser = argparse.ArgumentParser(description="Run GamingAgent for a specified Gym Environment.")
    # Game name will be set by defaults_map from prelim_parser, so not strictly required here.
    # A check after parsing will ensure it has a value.
    parser.add_argument("--game_name", type=str, default=None, 
                        help="Name of the game (e.g., twenty_forty_eight, sokoban). Set by prelim parser.")
    parser.add_argument("--config_root_dir", type=str, default="gamingagent/configs",
                        help="Root directory for agent configurations.")
    parser.add_argument("--model_name", type=str, default="claude-3-haiku-20240307",
                        help="Name of the model for the agent.")
    parser.add_argument("--harness", action="store_true",
                        help="Use perception-memory-reasoning pipeline (harness mode). Default is False.")
    parser.add_argument("--num_runs", type=int, default=1, help="Number of game episodes.")
    parser.add_argument("--observation_mode", type=str, default="vision",
                        choices=["vision", "text", "both"], help="Agent's observation mode.")
    parser.add_argument("--max_memory", type=int, default=20, help="Agent's max memory entries.")
    parser.add_argument("--max_steps_per_episode", type=int, default=1000, help="Max steps per episode.")
    parser.add_argument("--use_custom_prompt", action="store_true", help="If set, will use the custom prompt from module_prompts.json if present.")
    parser.add_argument("--scaffolding", type=str, default=None, help="Grid dimensions as '(rows,cols)' for coordinate grid on images, e.g., '(5,5)'. Default is None.")
    parser.add_argument("--seed", type=int, default=None, help="Random seed for environment.")
    # Env type is fixed to custom gym for this runner

    # Serving-related arguments
    parser.add_argument(
        "--modal_url",
        type=str,
        default=None,
        help="Optional URL for a Modal‑hosted inference endpoint passed to BaseAgent.",
    )
    parser.add_argument(
        "--vllm_url",
        type=str,
        default=None,
        help="Optional URL for a vLLM inference endpoint passed to BaseAgent.",
    )

    if defaults_map:
        parser.set_defaults(**defaults_map)
        
    if argv_to_parse:
        return parser.parse_args(argv_to_parse)
    return parser.parse_args()

def create_environment(game_name_arg: str, 
                       model_name_arg: str,
                       obs_mode_arg: str, 
                       config_dir_name_for_env_cfg: str, # For loading game_env_config.json
                       cache_dir_for_adapter: str):
    """Creates and returns a game environment instance based on the game name."""
    
    env_specific_config_path = os.path.join("gamingagent/envs", config_dir_name_for_env_cfg, "game_env_config.json")
    env_init_params = {} # Will be populated based on the specific game

    if game_name_arg == "twenty_forty_eight":
        # Load params specific to 2048
        if os.path.exists(env_specific_config_path):
            with open(env_specific_config_path, 'r') as f:
                env_specific_config = json.load(f)
                env_init_params['size'] = env_specific_config.get('env_init_kwargs', {}).get('size', 4)
                env_init_params['max_pow'] = env_specific_config.get('env_init_kwargs', {}).get('max_pow', 16)
                env_init_params['render_mode'] = env_specific_config.get('render_mode_gym_make', 'human')
                env_init_params['max_stuck_steps_for_adapter'] = env_specific_config.get('max_unchanged_steps_for_termination', 10)
        else:
            print(f"Warning: {env_specific_config_path} for {game_name_arg} not found. Using default env parameters.")
            env_init_params['size'] = 4
            env_init_params['max_pow'] = 16
            env_init_params['render_mode'] = 'human'
            env_init_params['max_stuck_steps_for_adapter'] = 10

        print(f"Initializing environment: {game_name_arg} with params: {env_init_params}")
        env = TwentyFortyEightEnv(
            render_mode=env_init_params.get('render_mode'),
            size=env_init_params.get('size'),
            max_pow=env_init_params.get('max_pow'),
            game_name_for_adapter=game_name_arg,
            observation_mode_for_adapter=obs_mode_arg, 
            agent_cache_dir_for_adapter=cache_dir_for_adapter, 
            game_specific_config_path_for_adapter=env_specific_config_path, # This is path to its own config
            max_stuck_steps_for_adapter=env_init_params.get('max_stuck_steps_for_adapter')
        )
        return env
    elif game_name_arg == "sokoban":
        # Load params specific to Sokoban
        if os.path.exists(env_specific_config_path):
            with open(env_specific_config_path, 'r') as f:
                env_specific_config = json.load(f)
                env_init_kwargs = env_specific_config.get('env_init_kwargs', {})
                env_init_params['dim_room'] = env_init_kwargs.get('dim_room', (10,10))
                env_init_params['max_steps_episode'] = env_init_kwargs.get('max_steps_episode', 200)
                env_init_params['num_boxes'] = env_init_kwargs.get('num_boxes', 3)
                env_init_params['num_gen_steps'] = env_init_kwargs.get('num_gen_steps') # Can be None
                env_init_params['level_to_load'] = env_specific_config.get('level_to_load') # Can be None
                env_init_params['render_mode'] = env_specific_config.get('render_mode', 'human')
                env_init_params['tile_size_for_render'] = env_specific_config.get('tile_size_for_render', 32)
                env_init_params['max_stuck_steps_for_adapter'] = env_specific_config.get('max_unchanged_steps_for_termination', 20)
        else:
            print(f"Warning: {env_specific_config_path} for {game_name_arg} not found. Using default env parameters for Sokoban.")
            env_init_params['dim_room'] = (10,10)
            env_init_params['max_steps_episode'] = 200
            env_init_params['num_boxes'] = 3
            env_init_params['num_gen_steps'] = None
            env_init_params['level_to_load'] = None
            env_init_params['render_mode'] = 'human'
            env_init_params['tile_size_for_render'] = 32
            env_init_params['max_stuck_steps_for_adapter'] = 20

        
        print(f"Initializing environment: {game_name_arg} with params: {env_init_params}")
        env = SokobanEnv(
            render_mode=env_init_params.get('render_mode'),
            dim_room=tuple(env_init_params.get('dim_room')), # Ensure it's a tuple
            max_steps_episode=env_init_params.get('max_steps_episode'),
            num_boxes=env_init_params.get('num_boxes'),
            num_gen_steps=env_init_params.get('num_gen_steps'),
            level_to_load=env_init_params.get('level_to_load'),
            tile_size_for_render=env_init_params.get('tile_size_for_render'),
            game_name_for_adapter=game_name_arg, 
            observation_mode_for_adapter=obs_mode_arg, 
            agent_cache_dir_for_adapter=cache_dir_for_adapter, 
            game_specific_config_path_for_adapter=env_specific_config_path, 
            max_stuck_steps_for_adapter=env_init_params.get('max_stuck_steps_for_adapter')
        )
        return env
    elif game_name_arg == "candy_crush":
        # Load params specific to Candy Crush
        # The config_dir_name_for_env_cfg for candy_crush will be "custom_03_candy_crush"
        if os.path.exists(env_specific_config_path):
            with open(env_specific_config_path, 'r') as f:
                env_specific_config = json.load(f)
                env_init_kwargs = env_specific_config.get('env_init_kwargs', {})
                # Parameters for CandyCrushEnv's internal TileMatchEnv
                env_init_params['num_rows'] = env_init_kwargs.get('num_rows', 8)
                env_init_params['num_cols'] = env_init_kwargs.get('num_cols', 8)
                env_init_params['num_colours'] = env_init_kwargs.get('num_colours', 4)
                env_init_params['num_moves'] = env_init_kwargs.get('num_moves', 50)
                # render_mode is for the wrapper's internal renderer if used, not GymEnvAdapter
                env_init_params['render_mode_for_make'] = env_specific_config.get('render_mode_for_make', 'string') 
                env_init_params['tile_size_for_render'] = env_specific_config.get('tile_size_for_render', 32)
                # max_stuck_steps_for_adapter for GymEnvAdapter instance
                env_init_params['max_stuck_steps_for_adapter'] = env_specific_config.get('max_unchanged_steps_for_termination', 20) # Default from Sokoban
        else:
            print(f"Warning: {env_specific_config_path} for {game_name_arg} not found. Using default env parameters for Candy Crush.")
            env_init_params['num_rows'] = 8
            env_init_params['num_cols'] = 8
            env_init_params['num_colours'] = 4
            env_init_params['num_moves'] = 50
            env_init_params['render_mode_for_make'] = 'string'
            env_init_params['tile_size_for_render'] = 32
            env_init_params['max_stuck_steps_for_adapter'] = 20

        print(f"Initializing environment: {game_name_arg} with params: {env_init_params}")
        env = CandyCrushEnvWrapper(
            # Parameters for CandyCrushEnv -> TileMatchEnv core
            num_rows_override=env_init_params.get('num_rows'),
            num_cols_override=env_init_params.get('num_cols'),
            num_colours_override=env_init_params.get('num_colours'),
            num_moves_override=env_init_params.get('num_moves'),
            # Parameters for GymEnvAdapter instance within CandyCrushEnv
            game_name_for_adapter=game_name_arg, 
            observation_mode_for_adapter=obs_mode_arg, 
            agent_cache_dir_for_adapter=cache_dir_for_adapter, 
            # This is the path the env itself will use to load its own full config (including env_init_kwargs)
            game_specific_config_path_for_adapter=env_specific_config_path, 
            max_stuck_steps_for_adapter=env_init_params.get('max_stuck_steps_for_adapter'),
            # Other params potentially needed by CandyCrushEnv if not covered by game_specific_config_path_for_adapter
            # config_root_dir is already an arg to runner, CandyCrushEnv doesn't need it directly if path is absolute
        )
        return env
    elif game_name_arg == "tetris":
        # Load params specific to Tetris
        if os.path.exists(env_specific_config_path):
            with open(env_specific_config_path, 'r') as f:
                env_specific_config = json.load(f)
                env_init_kwargs = env_specific_config.get('env_init_kwargs', {})
                env_init_params['board_width'] = env_init_kwargs.get('board_width', 10)
                env_init_params['board_height'] = env_init_kwargs.get('board_height', 20)
                env_init_params['gravity'] = env_init_kwargs.get('gravity', True)
                env_init_params['render_upscale'] = env_init_kwargs.get('render_upscale', 25)
                env_init_params['queue_size'] = env_init_kwargs.get('queue_size', 4)
                env_init_params['render_mode_for_make'] = env_specific_config.get('render_mode_for_make', 'human') # Corresponds to TetrisEnv render_mode
                env_init_params['max_stuck_steps_for_adapter'] = env_specific_config.get('max_unchanged_steps_for_termination', 30)
        else:
            print(f"Warning: {env_specific_config_path} for {game_name_arg} not found. Using default env parameters for Tetris.")
            env_init_params['board_width'] = 10
            env_init_params['board_height'] = 20
            env_init_params['gravity'] = True
            env_init_params['render_upscale'] = 25
            env_init_params['queue_size'] = 4
            env_init_params['render_mode_for_make'] = 'human'
            env_init_params['max_stuck_steps_for_adapter'] = 30

        print(f"Initializing environment: {game_name_arg} with params: {env_init_params}")
        env = TetrisEnv(
            render_mode=env_init_params.get('render_mode_for_make'),
            board_width=env_init_params.get('board_width'),
            board_height=env_init_params.get('board_height'),
            gravity=env_init_params.get('gravity'),
            render_upscale=env_init_params.get('render_upscale'),
            queue_size=env_init_params.get('queue_size'),
            # Adapter related params
            game_name_for_adapter=game_name_arg,
            observation_mode_for_adapter=obs_mode_arg,
            agent_cache_dir_for_adapter=cache_dir_for_adapter,
            game_specific_config_path_for_adapter=env_specific_config_path,
            max_stuck_steps_for_adapter=env_init_params.get('max_stuck_steps_for_adapter')
            # seed will be passed during reset, not __init__ for TetrisEnv as per its definition
        )
        return env
    elif game_name_arg == "super_mario_bros":
        # SuperMarioBrosEnvWrapper loads its specific configs internally.
        # The runner primarily needs to provide paths and agent/run-level settings.
        env_wrapper_config_dir = os.path.join("gamingagent/envs", config_dir_name_for_env_cfg)
        
        print(f"Initializing environment: {game_name_arg} using SuperMarioBrosEnvWrapper")
        print(f"  Wrapper config dir: {env_wrapper_config_dir}")
        print(f"  Model name for adapter: {model_name_arg}")
        print(f"  Observation mode for adapter: {obs_mode_arg}")
        print(f"  Base log dir for adapter: {cache_dir_for_adapter}")

        env = SuperMarioBrosEnvWrapper(
            game_name=game_name_arg,
            config_dir_path=env_wrapper_config_dir, # e.g., "gamingagent/envs/retro_01_super_mario_bros"
            observation_mode=obs_mode_arg,
            base_log_dir=cache_dir_for_adapter # This will be like "cache/super_mario_bros/{model_name}_agent_cache"
        )
        return env
    elif game_name_arg == "nineteen_forty_two":
        # NineteenFortyTwoEnvWrapper loads its specific configs internally.
        # The runner primarily needs to provide paths and agent/run-level settings.
        env_wrapper_config_dir = os.path.join("gamingagent/envs", config_dir_name_for_env_cfg)
        
        print(f"Initializing environment: {game_name_arg} using NineteenFortyTwoEnvWrapper")
        print(f"  Wrapper config dir: {env_wrapper_config_dir}")
        print(f"  Model name for adapter: {model_name_arg}")
        print(f"  Observation mode for adapter: {obs_mode_arg}")
        print(f"  Base log dir for adapter: {cache_dir_for_adapter}")

        env = NineteenFortyTwoEnvWrapper(
            game_name=game_name_arg,
            config_dir_path=env_wrapper_config_dir, # e.g., "gamingagent/envs/retro_03_1942"
            observation_mode=obs_mode_arg,
            base_log_dir=cache_dir_for_adapter # This will be like "cache/1942/{model_name}_agent_cache"
        )
        return env
    elif game_name_arg == "ace_attorney":
        # Parameters for AceAttorneyEnv which inherits from retro.Env
        # These will be passed to AceAttorneyEnv.__init__
        # Some will directly go to retro.Env.__init__ via super() call
        # Others are for the adapter or wrapper behavior
        env_params_for_constructor = {}
        if os.path.exists(env_specific_config_path):
            with open(env_specific_config_path, 'r') as f:
                env_cfg_json = json.load(f)
                # Params for retro.Env base class
                retro_init_kwargs = env_cfg_json.get('env_init_kwargs', {})
                env_params_for_constructor['game'] = retro_init_kwargs.get('retro_game_name', 'AceAttorney-GbAdvance')
                env_params_for_constructor['state'] = retro_init_kwargs.get('retro_state_name', State.DEFAULT) # From retro.enums
                env_params_for_constructor['scenario'] = retro_init_kwargs.get('scenario') 
                env_params_for_constructor['info'] = retro_init_kwargs.get('info') 
                
                use_restricted_val = retro_init_kwargs.get('use_restricted_actions', "FILTERED") # Get the value
                if isinstance(use_restricted_val, str):
                    use_restricted_str_upper = use_restricted_val.upper()
                    if use_restricted_str_upper == "DISCRETE":
                        env_params_for_constructor['use_restricted_actions'] = Actions.DISCRETE
                    elif use_restricted_str_upper == "MULTI_DISCRETE":
                        env_params_for_constructor['use_restricted_actions'] = Actions.MULTI_DISCRETE
                    elif use_restricted_str_upper == "ALL":
                        env_params_for_constructor['use_restricted_actions'] = Actions.ALL
                    # Default to FILTERED if string is "FILTERED" or unrecognized
                    else: 
                        env_params_for_constructor['use_restricted_actions'] = Actions.FILTERED
                elif isinstance(use_restricted_val, int):
                    # Pass integer directly, assuming it corresponds to retro.Actions enum values
                    env_params_for_constructor['use_restricted_actions'] = use_restricted_val
                else: 
                    # Fallback for unexpected types, default to FILTERED
                    print(f"Warning: Unexpected type for use_restricted_actions: {type(use_restricted_val)}. Defaulting to FILTERED.")
                    env_params_for_constructor['use_restricted_actions'] = Actions.FILTERED
                
                env_params_for_constructor['record'] = retro_init_kwargs.get('record', False)
                env_params_for_constructor['players'] = retro_init_kwargs.get('players', 1)
                
                inttype_str = retro_init_kwargs.get('inttype', "ALL").upper()
                if inttype_str == "CUSTOM":
                     env_params_for_constructor['inttype'] = retro.data.Integrations.CUSTOM
                elif inttype_str == "STABLE":
                     env_params_for_constructor['inttype'] = retro.data.Integrations.STABLE
                elif inttype_str == "EXPERIMENTAL":
                     env_params_for_constructor['inttype'] = retro.data.Integrations.EXPERIMENTAL
                elif inttype_str == "ALL":
                     env_params_for_constructor['inttype'] = retro.data.Integrations.ALL
                else:
                     env_params_for_constructor['inttype'] = retro.data.Integrations.ALL
                
                obs_type_str = retro_init_kwargs.get('obs_type', "IMAGE").upper()
                if obs_type_str == "RAM":
                    env_params_for_constructor['obs_type'] = Observations.RAM
                else: 
                    env_params_for_constructor['obs_type'] = Observations.IMAGE

                # Params for GymEnvAdapter instance within AceAttorneyEnv
                env_params_for_constructor['adapter_game_name'] = game_name_arg # Should be "ace_attorney"
                env_params_for_constructor['adapter_observation_mode'] = obs_mode_arg
                env_params_for_constructor['adapter_agent_cache_dir'] = cache_dir_for_adapter
                env_params_for_constructor['adapter_config_path'] = env_specific_config_path
                env_params_for_constructor['adapter_max_stuck_steps'] = env_cfg_json.get('max_unchanged_steps_for_termination', 50)
                
                # Parameter for AceAttorneyEnv wrapper itself (e.g. render mode)
                env_params_for_constructor['wrapper_render_mode'] = env_cfg_json.get('render_mode_gym_adapter', 'rgb_array')

        else:
            print(f"Warning: {env_specific_config_path} for {game_name_arg} not found. Using default parameters for AceAttorneyEnv.")
            # Fill with defaults if config is missing
            env_params_for_constructor['game'] = 'AceAttorney-GbAdvance'
            env_params_for_constructor['state'] = State.DEFAULT
            env_params_for_constructor['use_restricted_actions'] = Actions.FILTERED
            env_params_for_constructor['obs_type'] = Observations.IMAGE
            env_params_for_constructor['inttype'] = retro.data.Integrations.ALL
            env_params_for_constructor['adapter_game_name'] = game_name_arg
            env_params_for_constructor['adapter_observation_mode'] = obs_mode_arg
            env_params_for_constructor['adapter_agent_cache_dir'] = cache_dir_for_adapter
            env_params_for_constructor['adapter_config_path'] = env_specific_config_path
            env_params_for_constructor['adapter_max_stuck_steps'] = 50
            env_params_for_constructor['wrapper_render_mode'] = 'rgb_array'

        print(f"Initializing environment: AceAttorneyEnv with combined params: { {k:v for k,v in env_params_for_constructor.items() if k not in ['adapter_agent_cache_dir']} }")
        
        # Import retro here if not already at top level, for retro.STATE_DEFAULT etc.
        # import retro # No longer needed here as DefaultStates, etc. are imported above
        env = AceAttorneyEnv(**env_params_for_constructor)
        return env
    else:
        print(f"ERROR: Game '{game_name_arg}' is not defined or implemented in custom_runner.py's create_environment function.")
        return None

def run_game_episode(agent: BaseAgent, game_env: gym.Env, episode_id: int, args: argparse.Namespace):
    print(f"Starting Episode {episode_id} for {args.game_name} with seed {args.seed if args.seed is not None else 'default'}...")

    # Pass episode_id to env.reset
    agent_observation, last_info = game_env.reset(seed=args.seed, episode_id=episode_id)
    if args.seed is not None: args.seed += 1 # Increment seed for next potential run

    total_reward_for_episode = 0.0
    total_perf_score_for_episode = 0.0
    final_step_num = 0

    for step_num in range(args.max_steps_per_episode):
        final_step_num = step_num + 1
        # if game_env.render_mode == 'human':
        game_env.render() # Call env's render method directly

        start_time = time.time()
        action_dict, processed_agent_observation = agent.get_action(agent_observation)
        end_time = time.time()
        time_taken_s = end_time - start_time

        # Ensure action_dict is not None and action is handled if None
        raw_action_from_agent = None
        if action_dict and action_dict.get("action") is not None:
            raw_action_from_agent = action_dict.get("action")
        
        action_str_agent = "None" # Default to "None" string if no valid action
        if raw_action_from_agent:
            action_str_agent = str(raw_action_from_agent).strip().lower()
        
        thought_process = action_dict.get("thought", "") if action_dict else "No thought process due to API failure."

        # --- MODIFIED: Extract raw LLM output to pass to env.step ---
        raw_llm_output_for_env = None

        if action_dict:
            if "raw_response_str" in action_dict and isinstance(action_dict["raw_response_str"], str):
                raw_llm_output_for_env = action_dict["raw_response_str"]
        else:
            print("[Runner DEBUG] action_dict is None") # DEBUG
        
        # Conditionally pass raw_llm_output_for_next_obs
        step_args = {
            "agent_action_str": action_str_agent,
            "thought_process": thought_process,
            "time_taken_s": time_taken_s
        }
        if args.game_name == "ace_attorney":
            step_args["raw_llm_output_for_next_obs"] = raw_llm_output_for_env
        
        # Step the environment using the new signature, including agent action details
        agent_observation, reward, terminated, truncated, last_info, current_step_perf_score = game_env.step(**step_args)
        # Inherit game trajectory
        agent_observation.game_trajectory = processed_agent_observation.game_trajectory
            
        total_reward_for_episode += reward
        total_perf_score_for_episode += current_step_perf_score

        # --- DEBUG PRINT for reward ---
        print(f"E{episode_id} S{final_step_num}: Action='{action_str_agent}', StepR={reward:.2f}, TotalR={total_reward_for_episode:.2f}, Perf={current_step_perf_score:.2f}, Term={terminated}, Trunc={truncated}")
        # --- END DEBUG PRINT for reward ---

        if terminated or truncated:
            break
            
    # game_env.close() is called after all runs are complete in main

    final_score_from_env = float(last_info.get('total_score', 0.0)) 

    # Updated print statement to show original values
    print(f"Episode {episode_id} finished after {final_step_num} steps. Original Final Env Score: {final_score_from_env}, Original Total Reward: {total_reward_for_episode:.2f}, Original Total Perf Score: {total_perf_score_for_episode:.2f}")
    
    # Overwrite scores for Ace Attorney episodes
    effective_total_reward = total_reward_for_episode
    effective_total_perf_score = total_perf_score_for_episode
    effective_final_score_from_env = final_score_from_env

    if isinstance(game_env, AceAttorneyEnv):
        current_checkpoint_score = 0
        if hasattr(game_env, 'calculate_final_performance_score'):
            try:
                # This will read the cumulative dialogue log up to this point in this execution of custom_runner.py
                current_checkpoint_score = game_env.calculate_final_performance_score()
                print(f"[Runner] Ace Attorney Episode {episode_id}: Checkpoint score calculated: {current_checkpoint_score}. Overwriting episode summary values.")
                effective_total_reward = float(current_checkpoint_score)
                effective_total_perf_score = float(current_checkpoint_score)
                effective_final_score_from_env = float(current_checkpoint_score) # Also use checkpoint score for the primary 'score' field
            except Exception as e:
                print(f"[Runner] Error calling calculate_final_performance_score for AceAttorneyEnv episode {episode_id}: {e}. Using original scores.")
        else:
            print("[Runner] AceAttorneyEnv instance does not have calculate_final_performance_score method. Using original scores.")

    # Record results with the adapter, using potentially overwritten values
    if hasattr(game_env, 'adapter') and game_env.adapter:
        game_env.adapter.record_episode_result(
            episode_id=episode_id,
            score=effective_final_score_from_env,       # Potentially overwritten
            steps=final_step_num,
            total_reward=effective_total_reward,        # Potentially overwritten
            total_perf_score=effective_total_perf_score # Potentially overwritten
        )
    else:
        print("Warning: game_env.adapter not found. Cannot record episode result for summary.")

    return

def main():
    prelim_parser = argparse.ArgumentParser(add_help=False)
    # No default for game_name here; it must be passed for prelim_parser to find the correct config.yaml
    prelim_parser.add_argument("--game_name", type=str, required=True, help="Game name needs to be passed to identify correct config.")
    prelim_parser.add_argument("--config_root_dir", type=str, default="gamingagent/configs", help="Root path config files.")
    pre_args, remaining_argv = prelim_parser.parse_known_args()

    if not pre_args.game_name:
        print("Warning: --game_name not provided or not parsed by prelim_parser. Game-specific defaults from config.yaml might not be loaded.")
        config_dir_name = None # No specific game config can be loaded
    else:
        config_dir_name = game_config_mapping.get(pre_args.game_name.lower())
    
    if not config_dir_name and pre_args.game_name: # game_name was provided, but not in mapping
        print(f"Warning: Game name '{pre_args.game_name}' not found in game_config_mapping. Using game name directly for config path.")
        config_dir_name = pre_args.game_name
    elif not config_dir_name and not pre_args.game_name: # game_name wasn't provided to prelim_parser
        # Defaults_from_yaml will be empty, main parser will use its own defaults or fail on required args
        pass

    defaults_from_yaml = {}
    config_file_path = None # Initialize config_file_path to ensure it's always defined

    # Add game_name from prelim_parser to defaults_from_yaml so it's passed to set_defaults for the main parser
    if pre_args.game_name:
        defaults_from_yaml['game_name'] = pre_args.game_name

    if config_dir_name: # Only try to load if we have a config_dir_name
        config_file_path = os.path.join(pre_args.config_root_dir, config_dir_name, "config.yaml")
        if os.path.exists(config_file_path):
            try:
                with open(config_file_path, 'r') as f:
                    loaded_yaml = yaml.safe_load(f)
                    if loaded_yaml:
                        if loaded_yaml.get('game_env'):
                            game_env_config_yaml = loaded_yaml['game_env']
                            defaults_from_yaml['num_runs'] = game_env_config_yaml.get('num_runs')
                            defaults_from_yaml['max_steps_per_episode'] = game_env_config_yaml.get('max_steps')
                            defaults_from_yaml['seed'] = game_env_config_yaml.get('seed')

                        if loaded_yaml.get('agent'):
                            agent_config_yaml = loaded_yaml['agent']
                            defaults_from_yaml['model_name'] = agent_config_yaml.get('model_name')
                            defaults_from_yaml['observation_mode'] = agent_config_yaml.get('observation_mode')
                            defaults_from_yaml['use_custom_prompt'] = agent_config_yaml.get('observation_mode')
                            defaults_from_yaml['scaffolding'] = agent_config_yaml.get('scaffolding')
                            
                            # Still load max_memory from its specific module config if present
                            if agent_config_yaml.get('modules'):
                                if agent_config_yaml['modules'].get('memory_module'):
                                    defaults_from_yaml['max_memory'] = agent_config_yaml['modules']['memory_module'].get('max_memory')
                        defaults_from_yaml = {k: v for k, v in defaults_from_yaml.items() if v is not None}
            except Exception as e:
                print(f"Warning: Could not load or process defaults from {config_file_path}: {e}")
        else:
            # This print is for when the specific game's config.yaml is not found
            print(f"Info: Game-specific config file {config_file_path} not found. Using command-line args and built-in defaults.")


    args = parse_arguments(defaults_map=defaults_from_yaml, argv_to_parse=remaining_argv)

    # Critical check: Ensure game_name has a value after all parsing.
    if not args.game_name:
        print("ERROR: game_name is missing after parsing. This should not happen if run.py provides it.")
        sys.exit(2) # Exit with a different code to distinguish from argparse error

    # --- Override specific args with YAML values if they existed in the config file ---
    # This makes config.yaml authoritative for these specific parameters over command-line args,
    # while game_name, model_name, and harness are primarily driven by command-line (from run.py).

    params_where_config_wins = {
        'num_runs', 
        'max_steps_per_episode',
        'seed',
        'max_memory',
        'scaffolding'
    }

    if config_file_path and os.path.exists(config_file_path):
        for param_name in params_where_config_wins:
            if param_name in defaults_from_yaml: # If the param was indeed in the loaded YAML config
                yaml_value = defaults_from_yaml[param_name]
                current_arg_value = getattr(args, param_name, None)
                if current_arg_value != yaml_value:
                    print(f"INFO: Overriding '{param_name}' with value from {config_file_path}. Was: {current_arg_value}, Now: {yaml_value}")
                    setattr(args, param_name, yaml_value)
    # --- End of override logic ---

    # Ensure agent_prompts_config_path uses the potentially overridden args.config_root_dir and correct config_dir_name
    # config_dir_name determined earlier is correct for the game specified by command line.
    final_config_dir_name = config_dir_name 
    if not final_config_dir_name and args.game_name: # If prelim parsing didn't get game_name but main args did
        final_config_dir_name = game_config_mapping.get(args.game_name.lower(), args.game_name)

    agent_prompts_config_path = None
    if final_config_dir_name: # It might still be None if game_name was never resolved
        agent_prompts_config_path = os.path.join(args.config_root_dir, final_config_dir_name, "module_prompts.json")
        if not os.path.isfile(agent_prompts_config_path):
            print(f"Warning: Agent prompts file {agent_prompts_config_path} not found. Agent will use default prompts.")
            agent_prompts_config_path = None
    else:
        print("Warning: Could not determine config directory for prompts due to missing game name resolution.")

    # DEBUG PRINT
    # print(f"DEBUG: Value of args.harness before check: {args.harness} (type: {type(args.harness)})")

    custom_modules_for_agent = None
    if args.harness:
        print("Initializing agent in HARNESS mode.")
        custom_modules_for_agent = {"perception_module": PerceptionModule, "reasoning_module": ReasoningModule}
    else:
        print("Initializing agent in NON-HARNESS (BaseModule) mode.")

    # --- Create Environment FIRST ---
    runner_log_dir_base = os.path.join("cache", args.game_name, args.model_name.replace("-", "_")[:15], datetime.datetime.now().strftime("%Y%m%d_%H%M%S"))
    os.makedirs(runner_log_dir_base, exist_ok=True)
    print(f"Agent and Environment cache directory: {runner_log_dir_base}")

    # Parse scaffolding parameter
    scaffolding_tuple = None
    if args.scaffolding:
        try:
            # Handle both string formats: "(5,5)" or "5,5"
            scaffolding_str = args.scaffolding.strip()
            if scaffolding_str.startswith('(') and scaffolding_str.endswith(')'):
                scaffolding_str = scaffolding_str[1:-1]  # Remove parentheses
            parts = [int(x.strip()) for x in scaffolding_str.split(',')]
            if len(parts) == 2:
                scaffolding_tuple = tuple(parts)
                print(f"Using scaffolding grid: {scaffolding_tuple}")
            else:
                print(f"Warning: Invalid scaffolding format '{args.scaffolding}'. Expected '(rows,cols)'. Using None.")
        except (ValueError, AttributeError) as e:
            print(f"Warning: Could not parse scaffolding '{args.scaffolding}': {e}. Using None.")

    # --- Then Create Agent, passing the environment ---
    agent = BaseAgent(
        game_name=args.game_name,
        model_name=args.model_name,
        config_path=agent_prompts_config_path,
        harness=args.harness,
        use_custom_prompt=args.use_custom_prompt,
        max_memory=args.max_memory, 
        custom_modules=custom_modules_for_agent,
        observation_mode=args.observation_mode,
<<<<<<< HEAD
        scaffolding=scaffolding_tuple,
=======
>>>>>>> 0ee83bc4
        cache_dir=runner_log_dir_base,
        vllm_url=args.vllm_url,
        modal_url=args.modal_url
    )
    
    # runner_log_dir = agent.cache_dir # Agent already sets its cache_dir, this can be removed or used for verification
    # os.makedirs(runner_log_dir, exist_ok=True) # Already created by agent or above
    # print(f"Agent cache directory (contains episode logs and summary): {runner_log_dir}")

    # Env params are now loaded inside create_environment
    game_env = create_environment(
        game_name_arg=args.game_name,
        model_name_arg=args.model_name,
        obs_mode_arg=args.observation_mode,
        config_dir_name_for_env_cfg=config_dir_name,
        cache_dir_for_adapter=runner_log_dir_base
    )

    if game_env is None:
        print("Failed to create game environment. Exiting.")
        return

    for i in range(args.num_runs):
        run_id = i + 1
        # run_game_episode now doesn't return values, results are stored in adapter
        run_game_episode(agent, game_env, run_id, args)
        if i < args.num_runs - 1:
            print("Cooldown for 1 second before next run...")
            time.sleep(1)
    
    # Finalize and save summary using the adapter
    overall_stat_summary = {}
    if hasattr(game_env, 'adapter') and game_env.adapter:
        overall_stat_summary = game_env.adapter.finalize_and_save_summary(vars(args))
    else:
        print("Warning: game_env.adapter not found. Cannot finalize and save summary.")

    game_env.close() # Close environment after all runs

    # --- Calculate and Print Ace Attorney Specific Final Score ---
    ace_attorney_checkpoint_score = None
    if isinstance(game_env, AceAttorneyEnv):
        if hasattr(game_env, 'calculate_final_performance_score'):
            try:
                ace_attorney_checkpoint_score = game_env.calculate_final_performance_score()
            except Exception as e:
                print(f"[Runner] Error calling calculate_final_performance_score for AceAttorneyEnv: {e}")
        else:
            print("[Runner] AceAttorneyEnv instance does not have calculate_final_performance_score method.")

    print("\n" + "="*30 + " Overall Summary " + "="*30)
    print(f"Game: {args.game_name}, Model: {args.model_name}, Mode: {'Harness' if args.harness else 'BaseOnly'}, ObsMode: {args.observation_mode}")
    print(f"Number of runs: {args.num_runs}")
    
    if args.num_runs > 0 and overall_stat_summary:
        for key_snake, stats in overall_stat_summary.items():
            # Convert snake_case key back to Title Case for printing
            key_title = key_snake.replace("_", " ").title()
            if stats["mean"] is not None:
                print(f"Average {key_title}: {stats['mean']:.2f} (Std: {stats['std']:.2f}, Min: {stats['min']:.2f}, Max: {stats['max']:.2f})")
            else:
                print(f"Average {key_title}: N/A (no data)")
    else:
        print("No runs were completed or summary data is unavailable.")

    if ace_attorney_checkpoint_score is not None:
        print(f"Ace Attorney Checkpoint Score: {ace_attorney_checkpoint_score}")

if __name__ == "__main__":
    main() <|MERGE_RESOLUTION|>--- conflicted
+++ resolved
@@ -620,10 +620,8 @@
         max_memory=args.max_memory, 
         custom_modules=custom_modules_for_agent,
         observation_mode=args.observation_mode,
-<<<<<<< HEAD
         scaffolding=scaffolding_tuple,
-=======
->>>>>>> 0ee83bc4
+
         cache_dir=runner_log_dir_base,
         vllm_url=args.vllm_url,
         modal_url=args.modal_url
