--- conflicted
+++ resolved
@@ -9,36 +9,22 @@
 
 agent:
   name: "pokemon_red_agent"
-<<<<<<< HEAD
-  model_name: "gemini-2.0-flash"   # Or your preferred model like gemini-2.0-flash
-  cache_dir: "cache/pokemon_red"   # Base cache directory for this agent/game
-  reasoning_effort: "high"         # Example, if your agent uses this
-  token_limit: 8000                # Example token limit
-  harness: false                   # Default to non-harness mode, set to true to use perception/reasoning modules
-  observation_mode: "both"
-=======
   model_name: "gemini-2.0-flash" # Or your preferred model like gemini-2.0-flash
   cache_dir: "cache/pokemon_red" # Base cache directory for this agent/game
   reasoning_effort: "high" # Example, if your agent uses this
   token_limit: 8000        # Example token limit
   harness: false        # Default to non-harness mode, set to true to use perception/reasoning modules
   observation_mode: "both"
-  use_reflection: false  # Enable reflection in memory module
+  use_reflection: true    # Enable reflection in memory module
   use_perception: false   # Enable perception API calls for image processing
   use_summary: true     # Enable trajectory summarization for long gameplay sessions
->>>>>>> e8b20f52
   
   modules:
     base_module:
     
     memory_module:
-<<<<<<< HEAD
       max_memory: 30
-=======
-      max_memory: 20
->>>>>>> e8b20f52
 
     perception_module:
 
-      
-    reasoning_module:+      