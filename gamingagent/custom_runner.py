--- conflicted
+++ resolved
@@ -430,12 +430,7 @@
             step_args["raw_llm_output_for_next_obs"] = raw_llm_output_for_env
         
         # Step the environment using the new signature, including agent action details
-<<<<<<< HEAD
-        agent_observation, reward, terminated, truncated, last_info, current_step_perf_score = game_env.step(
-            agent_action_str=action_str_agent, 
-            thought_process=thought_process, 
-            time_taken_s=time_taken_s
-        )
+        agent_observation, reward, terminated, truncated, last_info, current_step_perf_score = game_env.step(**step_args)
         
         # Ensure game trajectory is maintained
         if hasattr(processed_agent_observation, 'game_trajectory'):
@@ -443,11 +438,6 @@
         elif not hasattr(agent_observation, 'game_trajectory'):
             from gamingagent.modules.core_module import GameTrajectory
             agent_observation.game_trajectory = GameTrajectory(max_length=args.max_memory)
-=======
-        agent_observation, reward, terminated, truncated, last_info, current_step_perf_score = game_env.step(**step_args)
-        # Inherit game trajectory
-        agent_observation.game_trajectory = processed_agent_observation.game_trajectory
->>>>>>> cc458058
             
         total_reward_for_episode += reward
         total_perf_score_for_episode += current_step_perf_score
