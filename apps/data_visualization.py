--- conflicted
+++ resolved
@@ -170,14 +170,10 @@
 
 def get_combined_leaderboard_with_radar(rank_data, selected_games):
     df = get_combined_leaderboard(rank_data, selected_games)
-<<<<<<< HEAD
     # Create a copy for visualization to avoid modifying the original
     df_viz = df.copy()
     return df, create_radar_charts(df_viz)
 
-=======
-    return df, create_radar_charts(df)
->>>>>>> e6400499
 def create_group_bar_chart(df):
     game_cols = {}
     for game in GAME_ORDER:
